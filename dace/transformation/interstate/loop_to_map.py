# Copyright 2019-2021 ETH Zurich and the DaCe authors. All rights reserved.
""" Loop to map transformation """

from collections import defaultdict
import copy
import itertools
import sympy as sp
import networkx as nx
from typing import Dict, List, Optional, Set, Tuple

from dace import dtypes, memlet, nodes, registry, sdfg as sd, symbolic, subsets
from dace.properties import Property, make_properties, CodeBlock
from dace.sdfg import graph as gr, nodes
from dace.sdfg import SDFG, SDFGState, InterstateEdge
from dace.sdfg import utils as sdutil
from dace.sdfg.analysis import cfg
from dace.frontend.python.astutils import ASTFindReplace
from dace.transformation.interstate.loop_detection import (DetectLoop,
                                                           find_for_loop)
import dace.transformation.helpers as helpers
from dace.transformation import transformation as xf


def _check_range(subset, a, itersym, b, step):
    found = False
    for rb, re, _ in subset.ndrange():
        m = rb.match(a * itersym + b)
        if m is None:
            continue
        if (m[a] >= 1) != True:
            continue
        if re != rb:
            if isinstance(rb, symbolic.SymExpr):
                rb = rb.approx
            if isinstance(re, symbolic.SymExpr):
                re = re.approx

            # If False or indeterminate, the range may
            # overlap across iterations
            if ((re - rb) > m[a] * step) != False:
                continue

            m = re.match(a * itersym + b)
            if m is None:
                continue
            if (m[a] >= 1) != True:
                continue
        found = True
        break
    return found


def _dependent_indices(itervar: str, subset: subsets.Subset) -> Set[int]:
    """ Finds the indices or ranges of a subset that depend on the iteration
        variable. Returns their index in the subset's indices/ranges list.
    """
    if isinstance(subset, subsets.Indices):
        return {
            i
            for i, idx in enumerate(subset) if symbolic.issymbolic(idx)
            and itervar in {str(s)
                            for s in idx.free_symbols}
        }
    else:
        return {
            i
            for i, rng in enumerate(subset) if any(
                symbolic.issymbolic(t)
                and itervar in {str(s)
                                for s in t.free_symbols} for t in rng)
        }


def _sanitize_by_index(indices: Set[int],
                       subset: subsets.Subset) -> subsets.Range:
    """ Keeps the indices or ranges of subsets that are in `indices`. """
    return type(subset)([t for i, t in enumerate(subset) if i in indices])


@registry.autoregister
@make_properties
class LoopToMap(DetectLoop):
    """Convert a control flow loop into a dataflow map. Currently only supports
       the simple case where there is no overlap between inputs and outputs in
       the body of the loop, and where the loop body only consists of a single
       state.
    """

    itervar = Property(
        dtype=str,
        allow_none=True,
        default=None,
        desc='The name of the iteration variable (optional).',
    )

    def can_be_applied(self, graph, candidate, expr_index, sdfg, strict=False):
        # Is this even a loop
        if not DetectLoop.can_be_applied(graph, candidate, expr_index, sdfg,
                                         strict):
            return False

        guard = graph.node(candidate[DetectLoop._loop_guard])
        begin = graph.node(candidate[DetectLoop._loop_begin])

        # Guard state should not contain any dataflow
        if len(guard.nodes()) != 0:
            return False

        # If loop cannot be detected, fail
        found = find_for_loop(graph, guard, begin, itervar=self.itervar)
        if not found:
            return False

        itervar, (start, end, step), (_, body_end) = found

        # We cannot handle symbols read from data containers unless they are
        # scalar
        for expr in (start, end, step):
            if symbolic.contains_sympy_functions(expr):
                return False

        # Find all loop-body states
        states = set()
        to_visit = [begin]
        while to_visit:
            state = to_visit.pop(0)
            for _, dst, _ in sdfg.out_edges(state):
                if dst not in states and dst is not guard:
                    to_visit.append(dst)
            states.add(state)

        assert(body_end in states)

        write_set = set()
        for state in states:
            _, wset = state.read_and_write_sets()
            write_set |= wset

        # Get access nodes from other states to isolate local loop variables
        other_access_nodes = set()
        for state in sdfg.nodes():
            if state in states:
                continue
            other_access_nodes |= set(n.data for n in state.data_nodes()
                                      if sdfg.arrays[n.data].transient)
        # Add non-transient nodes from loop state
        for state in states:
            other_access_nodes |= set(n.data for n in state.data_nodes()
                                      if not sdfg.arrays[n.data].transient)

        write_memlets = defaultdict(list)

        itersym = symbolic.pystr_to_symbolic(itervar)
        a = sp.Wild('a', exclude=[itersym])
        b = sp.Wild('b', exclude=[itersym])

        for state in states:
            for dn in state.data_nodes():
                if dn.data not in other_access_nodes:
                    continue
                # Take all writes that are not conflicted into consideration
                if dn.data in write_set:
                    for e in state.in_edges(dn):
                        if e.data.dynamic and e.data.wcr is None:
                            # If pointers are involved, give up
                            return False
                        # To be sure that the value is only written at unique
                        # indices per loop iteration, we want to match symbols
                        # of the form "a*i+b" where a >= 1, and i is the iteration
                        # variable. The iteration variable must be used.
                        if e.data.wcr is None:
                            dst_subset = e.data.get_dst_subset(e, state)
                            if not _check_range(dst_subset, a, itersym, b,
                                                step):
                                return False
                        # End of check

                        write_memlets[dn.data].append(e.data)

        # After looping over relevant writes, consider reads that may overlap
        for state in states:
            for dn in state.data_nodes():
                if dn.data not in other_access_nodes:
                    continue
                data = dn.data
                if data in write_memlets:
                    # Import as necessary
                    from dace.sdfg.propagation import propagate_subset

                    for e in state.out_edges(dn):
                        # If the same container is both read and written, only match if
                        # it read and written at locations that will not create data races
<<<<<<< HEAD
                        if e.data.dynamic and e.data.src_subset.num_elements(
                        ) != 1:
=======
                        if (e.data.dynamic
                                and e.data.src_subset.num_elements() != 1):
>>>>>>> 1314fd57
                            # If pointers are involved, give up
                            return False
                        src_subset = e.data.get_src_subset(e, state)
                        if not _check_range(src_subset, a, itersym, b, step):
                            return False

                        pread = propagate_subset([e.data], sdfg.arrays[data],
                                                 [itervar],
                                                 subsets.Range([(start, end,
                                                                 step)]))
                        for candidate in write_memlets[data]:
                            # Simple case: read and write are in the same subset
<<<<<<< HEAD
                            if src_subset == candidate.dst_subset:
                                break
=======
                            read = e.data.subset
                            write = candidate.subset
                            if read == write:
                                continue
                            ridx = _dependent_indices(itervar, read)
                            widx = _dependent_indices(itervar, write)
                            indices = set(ridx) | set(widx)
                            if not indices:
                                indices = set(range(len(read)))
                            read = _sanitize_by_index(indices, read)
                            write = _sanitize_by_index(indices, write)
                            if read == write:
                                continue
>>>>>>> 1314fd57
                            # Propagated read does not overlap with propagated write
                            pwrite = propagate_subset([candidate],
                                                      sdfg.arrays[data],
                                                      [itervar],
                                                      subsets.Range([
                                                          (start, end, step)
<<<<<<< HEAD
                                                      ]),
                                                      use_dst=True)
                            if subsets.intersects(pread.src_subset,
                                                  pwrite.dst_subset) is False:
                                break
=======
                                                      ]))
                            t_pread = _sanitize_by_index(indices, pread.subset)
                            pwrite = _sanitize_by_index(indices, pwrite.subset)
                            if subsets.intersects(t_pread, pwrite) is False:
                                continue
>>>>>>> 1314fd57
                            return False

        # Check that the iteration variable is not used on other edges or states
        # before it is reassigned
        prior_states = True
        for state in cfg.stateorder_topological_sort(sdfg):
            # Skip all states up to guard
            if prior_states:
                if state is begin:
                    prior_states = False
                continue
            # We do not need to check the loop-body states
            if state in states:
                continue
            if itervar in state.free_symbols:
                return False
            # Don't continue in this direction, as the variable has
            # now been reassigned
            # TODO: Handle case of subset of out_edges
            if all(itervar in e.data.assignments
                   for e in sdfg.out_edges(state)):
                break

        return True

    @staticmethod
    def match_to_str(graph, candidate):
        guard = graph.node(candidate[DetectLoop._loop_guard])
        begin = graph.node(candidate[DetectLoop._loop_begin])
        sexit = graph.node(candidate[DetectLoop._exit_state])

        return (' -> '.join(state.label
                            for state in [guard, begin, sexit]) + ' (for loop)')

    def apply(self, sdfg: sd.SDFG):
        # Obtain loop information
        guard: sd.SDFGState = sdfg.node(self.subgraph[DetectLoop._loop_guard])
        body: sd.SDFGState = sdfg.node(self.subgraph[DetectLoop._loop_begin])
        after: sd.SDFGState = sdfg.node(self.subgraph[DetectLoop._exit_state])

        # Obtain iteration variable, range, and stride
        itervar, (start, end,
                  step), (_, body_end) = find_for_loop(sdfg,
                                                       guard,
                                                       body,
                                                       itervar=self.itervar)

        # Find all loop-body states
        states = set()
        to_visit = [body]
        while to_visit:
            state = to_visit.pop(0)
            for _, dst, _ in sdfg.out_edges(state):
                if dst not in states and dst is not guard:
                    to_visit.append(dst)
            states.add(state)

        # Nest loop-body states
        if len(states) > 1:

            # Find read/write sets
            read_set, write_set = set(), set()
            for state in states:
                rset, wset = state.read_and_write_sets()
                read_set |= rset
                write_set |= wset
                # Add data from edges
                for src in states:
                    for dst in states:
                        for edge in sdfg.edges_between(src, dst):
                            for s in edge.data.free_symbols:
                                if s in sdfg.arrays:
                                    read_set.add(s)

            # Find NestedSDFG's unique data
            rw_set = read_set | write_set
            unique_set = set()
            for name in rw_set:
                if not sdfg.arrays[name].transient:
                    continue
                found = False
                for state in sdfg.states():
                    if state in states:
                        continue
                    for node in state.nodes():
                        if (isinstance(node, nodes.AccessNode)
                                and node.data == name):
                            found = True
                            break
                if not found:
                    unique_set.add(name)

            # Find NestedSDFG's connectors
            read_set = {
                n
                for n in read_set
                if n not in unique_set or not sdfg.arrays[n].transient
            }
            write_set = {
                n
                for n in write_set
                if n not in unique_set or not sdfg.arrays[n].transient
            }

            # Create NestedSDFG and add all loop-body states and edges
            # Also, find defined symbols in NestedSDFG
            fsymbols = set(sdfg.free_symbols)
            new_body = sdfg.add_state('single_state_body')
            nsdfg = SDFG("loop_body", constants=sdfg.constants, parent=new_body)
            nsdfg.add_node(body, is_start_state=True)
            body.parent = nsdfg
            exit_state = nsdfg.add_state('exit')
            nsymbols = dict()
            for state in states:
                if state is body:
                    continue
                nsdfg.add_node(state)
                state.parent = nsdfg
            for state in states:
                if state is body:
                    continue
                for src, dst, data in sdfg.in_edges(state):
                    nsymbols.update({
                        s: sdfg.symbols[s]
                        for s in data.assignments.keys() if s in sdfg.symbols
                    })
                    nsdfg.add_edge(src, dst, data)
            nsdfg.add_edge(body_end, exit_state, InterstateEdge())

            # Move guard -> body edge to guard -> new_body
            for src, dst, data, in sdfg.edges_between(guard, body):
                sdfg.add_edge(src, new_body, data)
            # Move body_end -> guard edge to new_body -> guard
            for src, dst, data in sdfg.edges_between(body_end, guard):
                sdfg.add_edge(new_body, dst, data)

            # Delete loop-body states and edges from parent SDFG
            for state in states:
                for e in sdfg.all_edges(state):
                    sdfg.remove_edge(e)
                sdfg.remove_node(state)

            # Add NestedSDFG arrays
            for name in read_set | write_set:
                nsdfg.arrays[name] = copy.deepcopy(sdfg.arrays[name])
                nsdfg.arrays[name].transient = False
            for name in unique_set:
                nsdfg.arrays[name] = sdfg.arrays[name]
                del sdfg.arrays[name]

            # Add NestedSDFG node
            cnode = new_body.add_nested_sdfg(nsdfg, None, read_set, write_set)
            if sdfg.parent:
                for s, m in sdfg.parent_nsdfg_node.symbol_mapping.items():
                    if s not in cnode.symbol_mapping:
                        cnode.symbol_mapping[s] = m
                        nsdfg.add_symbol(s, sdfg.symbols[s])
            for name in read_set:
                r = new_body.add_read(name)
                new_body.add_edge(
                    r, None, cnode, name,
                    memlet.Memlet.from_array(name, sdfg.arrays[name]))
            for name in write_set:
                w = new_body.add_write(name)
                new_body.add_edge(
                    cnode, name, w, None,
                    memlet.Memlet.from_array(name, sdfg.arrays[name]))

            # Fix SDFG symbols
            for sym in sdfg.free_symbols - fsymbols:
                del sdfg.symbols[sym]
            for sym, dtype in nsymbols.items():
                nsdfg.symbols[sym] = dtype

            # Change body state reference
            body = new_body

        if (step < 0) == True:
            # If step is negative, we have to flip start and end to produce a
            # correct map with a positive increment
            start, end, step = end, start, -step

        # If necessary, make a nested SDFG with assignments
        isedge = sdfg.edges_between(guard, body)[0]
        symbols_to_remove = set()
        if len(isedge.data.assignments) > 0:
            nsdfg = helpers.nest_state_subgraph(
                sdfg, body, gr.SubgraphView(body, body.nodes()))
            for sym in isedge.data.free_symbols:
                if sym in nsdfg.symbol_mapping or sym in nsdfg.in_connectors:
                    continue
                if sym in sdfg.symbols:
                    nsdfg.symbol_mapping[sym] = symbolic.pystr_to_symbolic(sym)
                    nsdfg.sdfg.add_symbol(sym, sdfg.symbols[sym])
                elif sym in sdfg.arrays:
                    if sym in nsdfg.sdfg.arrays:
                        raise NotImplementedError
                    rnode = body.add_read(sym)
                    nsdfg.add_in_connector(sym)
                    desc = copy.deepcopy(sdfg.arrays[sym])
                    desc.transient = False
                    nsdfg.sdfg.add_datadesc(sym, desc)
                    body.add_edge(rnode, None, nsdfg, sym, memlet.Memlet(sym))

            nstate = nsdfg.sdfg.node(0)
            init_state = nsdfg.sdfg.add_state_before(nstate)
            nisedge = nsdfg.sdfg.edges_between(init_state, nstate)[0]
            nisedge.data.assignments = isedge.data.assignments
            symbols_to_remove = set(nisedge.data.assignments.keys())
            for k in nisedge.data.assignments.keys():
                if k in nsdfg.symbol_mapping:
                    del nsdfg.symbol_mapping[k]
            isedge.data.assignments = {}

        source_nodes = body.source_nodes()
        sink_nodes = body.sink_nodes()

        map = nodes.Map(body.label + "_map", [itervar], [(start, end, step)])
        entry = nodes.MapEntry(map)
        exit = nodes.MapExit(map)
        body.add_node(entry)
        body.add_node(exit)

        # If the map uses symbols from data containers, instantiate reads
        containers_to_read = entry.free_symbols & sdfg.arrays.keys()
        for rd in containers_to_read:
            # We are guaranteed that this is always a scalar, because
            # can_be_applied makes sure there are no sympy functions in each of
            # the loop expresions
            access_node = body.add_read(rd)
            body.add_memlet_path(access_node,
                                 entry,
                                 dst_conn=rd,
                                 memlet=memlet.Memlet(rd))

        # Reroute all memlets through the entry and exit nodes
        for n in source_nodes:
            if isinstance(n, nodes.AccessNode):
                for e in body.out_edges(n):
                    body.remove_edge(e)
                    body.add_edge_pair(entry,
                                       e.dst,
                                       n,
                                       e.data,
                                       internal_connector=e.dst_conn)
            else:
                body.add_nedge(entry, n, memlet.Memlet())
        for n in sink_nodes:
            if isinstance(n, nodes.AccessNode):
                for e in body.in_edges(n):
                    body.remove_edge(e)
                    body.add_edge_pair(exit,
                                       e.src,
                                       n,
                                       e.data,
                                       internal_connector=e.src_conn)
            else:
                body.add_nedge(n, exit, memlet.Memlet())

        # Get rid of the loop exit condition edge
        after_edge = sdfg.edges_between(guard, after)[0]
        sdfg.remove_edge(after_edge)

        # Remove the assignment on the edge to the guard
        for e in sdfg.in_edges(guard):
            if itervar in e.data.assignments:
                del e.data.assignments[itervar]

        # Remove the condition on the entry edge
        condition_edge = sdfg.edges_between(guard, body)[0]
        condition_edge.data.condition = CodeBlock("1")

        # Get rid of backedge to guard
        sdfg.remove_edge(sdfg.edges_between(body, guard)[0])

        # Route body directly to after state, maintaining any other assignments
        # it might have had
        sdfg.add_edge(
            body, after,
            sd.InterstateEdge(assignments=after_edge.data.assignments))

        # If this had made the iteration variable a free symbol, we can remove
        # it from the SDFG symbols
        if itervar in sdfg.free_symbols:
            sdfg.remove_symbol(itervar)
        for sym in symbols_to_remove:
            if helpers.is_symbol_unused(sdfg, sym):
                sdfg.remove_symbol(sym)<|MERGE_RESOLUTION|>--- conflicted
+++ resolved
@@ -190,13 +190,8 @@
                     for e in state.out_edges(dn):
                         # If the same container is both read and written, only match if
                         # it read and written at locations that will not create data races
-<<<<<<< HEAD
-                        if e.data.dynamic and e.data.src_subset.num_elements(
-                        ) != 1:
-=======
                         if (e.data.dynamic
                                 and e.data.src_subset.num_elements() != 1):
->>>>>>> 1314fd57
                             # If pointers are involved, give up
                             return False
                         src_subset = e.data.get_src_subset(e, state)
@@ -209,12 +204,8 @@
                                                                  step)]))
                         for candidate in write_memlets[data]:
                             # Simple case: read and write are in the same subset
-<<<<<<< HEAD
-                            if src_subset == candidate.dst_subset:
-                                break
-=======
-                            read = e.data.subset
-                            write = candidate.subset
+                            read = src_subset
+                            write = candidate.dst_subset
                             if read == write:
                                 continue
                             ridx = _dependent_indices(itervar, read)
@@ -226,26 +217,17 @@
                             write = _sanitize_by_index(indices, write)
                             if read == write:
                                 continue
->>>>>>> 1314fd57
                             # Propagated read does not overlap with propagated write
                             pwrite = propagate_subset([candidate],
                                                       sdfg.arrays[data],
                                                       [itervar],
                                                       subsets.Range([
                                                           (start, end, step)
-<<<<<<< HEAD
-                                                      ]),
-                                                      use_dst=True)
-                            if subsets.intersects(pread.src_subset,
-                                                  pwrite.dst_subset) is False:
-                                break
-=======
-                                                      ]))
-                            t_pread = _sanitize_by_index(indices, pread.subset)
-                            pwrite = _sanitize_by_index(indices, pwrite.subset)
+                                                      ]), use_dst=True)
+                            t_pread = _sanitize_by_index(indices, pread.src_subset)
+                            pwrite = _sanitize_by_index(indices, pwrite.dst_subset)
                             if subsets.intersects(t_pread, pwrite) is False:
                                 continue
->>>>>>> 1314fd57
                             return False
 
         # Check that the iteration variable is not used on other edges or states
