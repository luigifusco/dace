# Copyright 2019-2022 ETH Zurich and the DaCe authors. All rights reserved.

import ast
from dataclasses import dataclass
from dace.frontend.python import astutils
from dace.sdfg.sdfg import InterstateEdge
from dace.sdfg import nodes, utils as sdutil
from dace.transformation import pass_pipeline as ppl
from dace.cli.progress import optional_progressbar
from dace import SDFG, SDFGState, dtypes, symbolic, properties
from dace.sdfg.state import ScopeBlock, ControlFlowBlock
from typing import Any, Dict, Set, Optional, Tuple


class _UnknownValue:
    """ A helper class that indicates a symbol value is ambiguous. """
    pass


@dataclass(unsafe_hash=True)
@properties.make_properties
class ConstantPropagation(ppl.ControlFlowScopePass):
    """
    Propagates constants and symbols that were assigned to one value forward through the SDFG, reducing
    the number of overall symbols.
    """

    CATEGORY: str = 'Simplification'

    recursive = properties.Property(dtype=bool, default=True, desc='Propagagte recursively through nested SDFGs')
    progress = properties.Property(dtype=bool, default=None, allow_none=True, desc='Show progress')

    def modifies(self) -> ppl.Modifies:
        return ppl.Modifies.Symbols | ppl.Modifies.Edges | ppl.Modifies.Nodes

    def should_reapply(self, modified: ppl.Modifies) -> bool:
        # If anything was modified, reapply
        return modified != ppl.Modifies.Nothing

    def should_apply(self, scope_block: ScopeBlock) -> bool:
        """
        Fast check (O(m)) whether the pass should early-exit without traversing the scope.
        """
        for edge in scope_block.edges():
            # If there are no assignments, there are no constants to propagate
            if len(edge.data.assignments) == 0:
                continue
            # If no assignment assigns a constant to a symbol, no constants can be propagated
            if any(not symbolic.issymbolic(aval) for aval in edge.data.assignments.values()):
                return True

        return False

    def apply(self,
              scope_block: ScopeBlock,
              sdfg: SDFG,
              pipeline_results: Dict[str, Any],
              initial_symbols: Optional[Dict[str, Any]] = None) -> Optional[Set[str]]:
        """
        Propagates constants throughout the SDFG.

        :param sdfg: The SDFG to modify.
        :param pipeline_results: If in the context of a ``Pipeline``, a dictionary that is populated with prior Pass
                                 results as ``{Pass subclass name: returned object from pass}``. If not run in a
                                 pipeline, an empty dictionary is expected.
        :param initial_symbols: If not None, sets values of initial symbols.
        :return: A set of propagated constants, or None if nothing was changed.
        """
        initial_symbols = initial_symbols or {}

        # Early exit if no constants can be propagated
        if not initial_symbols and not self.should_apply(scope_block):
            result = {}
        else:
            # Trace all constants and symbols through states
            per_block_constants: Dict[ControlFlowBlock, Dict[str, Any]] = self.collect_constants(sdfg, initial_symbols)

            # Keep track of replaced and ambiguous symbols
            symbols_replaced: Dict[str, Any] = {}
            remaining_unknowns: Set[str] = set()

            # Collect symbols from symbol-dependent data descriptors
            # If there can be multiple values over the SDFG, the symbols are not propagated
            desc_symbols, multivalue_desc_symbols = self._find_desc_symbols(sdfg, per_block_constants)

            # Replace constants per state
            for block, mapping in optional_progressbar(per_block_constants.items(),
                                                       'Propagating constants',
                                                       n=len(per_block_constants),
                                                       progress=self.progress):
                block: ControlFlowBlock = block
                remaining_unknowns.update(
                    {k
                     for k, v in mapping.items() if v is _UnknownValue or k in multivalue_desc_symbols})
                mapping = {
                    k: v
                    for k, v in mapping.items() if v is not _UnknownValue and k not in multivalue_desc_symbols
                }
                if not mapping:
                    continue

                # Update replaced symbols for later replacements
                symbols_replaced.update(mapping)

                # Replace in state contents
                block.replace_dict(mapping)
                # Replace in outgoing edges as well
                for e in scope_block.out_edges(block):
                    e.data.replace_dict(mapping, replace_keys=False)

            # Gather initial propagated symbols
            result = {k: v for k, v in symbols_replaced.items() if k not in remaining_unknowns}

            # Remove single-valued symbols from data descriptors (e.g., symbolic array size)
            scope_block.replace_dict({k: v
                                      for k, v in result.items() if k in desc_symbols},
                                     replace_in_graph=False,
                                     replace_keys=False)

            # Remove constant symbol assignments in interstate edges
            for edge in scope_block.edges():
                intersection = result & edge.data.assignments.keys()
                for sym in intersection:
                    del edge.data.assignments[sym]

            # If symbols are never unknown any longer, remove from SDFG
            fsyms = sdfg.used_symbols(all_symbols=False)
            result = {k: v for k, v in result.items() if k not in fsyms}
            for sym in result:
                if sym in sdfg.symbols:
                    # Remove from symbol repository and nested SDFG symbol mapipng
                    sdfg.remove_symbol(sym)

        result = set(result.keys())

        if self.recursive:
            # Change result to set of tuples
            sid = sdfg.sdfg_id
            result = set((sid, sym) for sym in result)

            for state in scope_block.all_states_recursive():
                for node in state.nodes():
                    if isinstance(node, nodes.NestedSDFG):
                        nested_id = node.sdfg.sdfg_id
                        const_syms = {k: v for k, v in node.symbol_mapping.items() if not symbolic.issymbolic(v)}
                        internal = self.apply_pass(node.sdfg, pipeline_results, initial_symbols=const_syms)
                        if internal:
                            for nid, removed in internal:
                                result.add((nid, removed))
                                # Remove symbol mapping if constant was completely propagated
                                if nid == nested_id and removed in node.symbol_mapping:
                                    del node.symbol_mapping[removed]

        # Return result
        if not result:
            return None
        return result

    def report(self, pass_retval: Set[str]) -> str:
        return f'Propagated {len(pass_retval)} constants.'

    def collect_constants(self,
                          scope: ScopeBlock,
                          initial_symbols: Optional[Dict[str, Any]] = None) -> Dict[ControlFlowBlock, Dict[str, Any]]:
        """
        Finds all constants and constant-assigned symbols in the scope for each block.

        :param scope: The scope to traverse.
        :param initial_symbols: If not None, sets values of initial symbols.
        :return: A dictionary mapping an control flow blocks to a mapping of constants and their corresponding values.
        """
        sdfg = scope if isinstance(scope, SDFG) else scope.sdfg
        arrays: Set[str] = set(sdfg.arrays.keys() | sdfg.constants_prop.keys())
        result: Dict[SDFGState, Dict[str, Any]] = {}

        # Process:
        # * Collect constants in topologically ordered states
        # * If unvisited state has one incoming edge - propagate symbols forward and edge assignments
        # * If unvisited state has more than one incoming edge, consider all paths (use reverse DFS on unvisited paths)
        #   * If value is ambiguous (not the same), set value to UNKNOWN

        start_block = scope.start_block
        if initial_symbols:
            result[start_block] = {}
            result[start_block].update(initial_symbols)

        # Traverse SDFG topologically
        for block in optional_progressbar(scope.topological_sort(start_block), 'Collecting constants',
                                          scope.number_of_nodes(), self.progress):
            # NOTE: We must always check the start-state regardless if there are initial symbols. This is necessary
            # when the start-state is a scope's guard instead of a special initialization state, i.e., when the start-
            # state has incoming edges that may involve the initial symbols. See also:
            # `tests.passes.constant_propagation_test.test_for_with_external_init_nested_start_with_guard``
            if block in result and block is not start_block:
                continue

            # Get predecessors
            in_edges = scope.in_edges(block)
            if len(in_edges) == 1:  # Special case, propagate as-is
<<<<<<< HEAD
                if block not in result:  # Condition evaluates to False when state is the start-state
                    result[block] = {}
                
=======
                if state not in result:  # Condition evaluates to False when state is the start-state
                    result[state] = {}

>>>>>>> e608c2c8
                # First the prior state
                if in_edges[0].src in result:  # Condition evaluates to False when state is the start-state
                    self._propagate(result[block], result[in_edges[0].src])

                # Then assignments on the incoming edge
                self._propagate(result[block], self._data_independent_assignments(in_edges[0].data, arrays))
                continue

            # More than one incoming edge: may require reversed traversal
            assignments = {}
            for edge in in_edges:
                # If source was already visited, use its propagated constants
                constants: Dict[str, Any] = {}
                if edge.src in result:
                    constants.update(result[edge.src])
                else:  # Otherwise, reverse DFS to find constants until a visited state
                    constants = self._constants_from_unvisited_state(scope, edge.src, arrays, result)

                # Update constants with incoming edge
                self._propagate(constants, self._data_independent_assignments(edge.data, arrays))

                for aname, aval in constants.items():
                    # If something was assigned more than once (to a different value), it's not a constant
                    if aname in assignments and aval != assignments[aname]:
                        assignments[aname] = _UnknownValue
                    else:
                        assignments[aname] = aval

            if block not in result:  # Condition may evaluate to False when state is the start-state
                result[block] = {}
            self._propagate(result[block], assignments)

        return result

    def _find_desc_symbols(self, sdfg: SDFG, constants: Dict[ControlFlowBlock, Dict[str, Any]]) -> Tuple[Set[str], Set[str]]:
        """
        Finds constant symbols that data descriptors (e.g., arrays) depend on.

        :param sdfg: The SDFG to scan.
        :param constants: Constant symbols found in ``collect_constants``.
        :return: A tuple of two sets: (all descriptor-related symbols, symbols that take multiple values).
        """
        symbols_in_data: Set[str] = set()
        symbols_in_data_with_multiple_values: Set[str] = set()
        for arr in sdfg.arrays.values():
            symbols_in_data |= set(map(str, arr.free_symbols))

        values: Dict[str, Any] = {}
        for mapping in constants.values():
            # Symbols that data descriptors depend on must receive a single value, otherwise mark as unknown
            for k, v in mapping.items():
                if k not in symbols_in_data:
                    continue
                if k in values:
                    if v is _UnknownValue or v != values[k]:
                        symbols_in_data_with_multiple_values.add(k)
                else:
                    if v is _UnknownValue:
                        symbols_in_data_with_multiple_values.add(k)
                    values[k] = v

        return symbols_in_data, symbols_in_data_with_multiple_values

    def _propagate(self, symbols: Dict[str, Any], new_symbols: Dict[str, Any], backward: bool = False):
        """
        Updates symbols dictionary in-place with new symbols, propagating existing ones within.
        
        :param symbols: The symbols dictionary to update.
        :param new_symbols: The new symbols to include (and propagate ``symbols`` into).
        :param backward: If True, assumes symbol back-propagation (i.e., only update keys in symbols if newer).
        """
        if not new_symbols:
            return
        # If propagating backwards, ensure symbols are only added if they are not overridden
        if backward:
            for k, v in new_symbols.items():
                if k not in symbols:
                    symbols[k] = v
            return

        repl = {k: v for k, v in symbols.items() if v is not _UnknownValue}

        # Replace interstate edge assignment (which is Python code)
        def _replace_assignment(v, assignment):
            # Special cases to speed up replacement
            v = str(v)
            if not v:
                return v
            if dtypes.validate_name(v) and v in repl:
                return repl[v]

            vast = ast.parse(v)
            replacer = astutils.ASTFindReplace(repl, assignment)
            try:
                vast = replacer.visit(vast)
            except astutils.NameFound:
                # If any of the unknowns were found in the expression, mark assignment as unknown
                return _UnknownValue
            return astutils.unparse(vast)

        # Update results with values of other propagated symbols
        propagated_symbols = {
            k: _replace_assignment(v, {k}) if v is not _UnknownValue else _UnknownValue
            for k, v in new_symbols.items()
        }
        symbols.update(propagated_symbols)

    def _data_independent_assignments(self, edge: InterstateEdge, arrays: Set[str]) -> Dict[str, Any]:
        """
        Return symbol assignments that only depend on other symbols and constants, rather than data descriptors.
        """
        return {
            k: v if (not (symbolic.free_symbols_and_functions(v) & arrays)) else _UnknownValue
            for k, v in edge.assignments.items()
        }

    def _constants_from_unvisited_state(self, scope: ScopeBlock, state: SDFGState, arrays: Set[str],
                                        existing_constants: Dict[SDFGState, Dict[str, Any]]) -> Dict[str, Any]:
        """
        Collects constants from an unvisited state, traversing backwards until reaching states that do have
        collected constants.
        """
        result: Dict[str, Any] = {}

        for parent, node in sdutil.dfs_conditional(scope,
                                                   sources=[state],
                                                   reverse=True,
                                                   condition=lambda p, c: c not in existing_constants,
                                                   yield_parent=True):
            # Skip first node
            if parent is None:
                continue

            # Get connecting edge (reversed)
            edge = scope.edges_between(node, parent)[0]

            # If node already has propagated constants, update dictionary and stop traversal
            self._propagate(result, self._data_independent_assignments(edge.data, arrays), True)
            if node in existing_constants:
                self._propagate(result, existing_constants[node], True)

        return result<|MERGE_RESOLUTION|>--- conflicted
+++ resolved
@@ -197,15 +197,9 @@
             # Get predecessors
             in_edges = scope.in_edges(block)
             if len(in_edges) == 1:  # Special case, propagate as-is
-<<<<<<< HEAD
                 if block not in result:  # Condition evaluates to False when state is the start-state
                     result[block] = {}
                 
-=======
-                if state not in result:  # Condition evaluates to False when state is the start-state
-                    result[state] = {}
-
->>>>>>> e608c2c8
                 # First the prior state
                 if in_edges[0].src in result:  # Condition evaluates to False when state is the start-state
                     self._propagate(result[block], result[in_edges[0].src])
