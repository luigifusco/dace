# Copyright 2019-2022 ETH Zurich and the DaCe authors. All rights reserved.

import collections
import sympy as sp
from typing import Optional, Set, Tuple, Union

from dace import SDFG, InterstateEdge, SDFGState, symbolic
from dace.properties import CodeBlock
from dace.sdfg.graph import Edge
from dace.sdfg.validation import InvalidSDFGInterstateEdgeError
from dace.transformation import pass_pipeline as ppl


class DeadStateElimination(ppl.Pass):
    """
    Removes all unreachable states (e.g., due to a branch that will never be taken) from an SDFG.
    """

    def modifies(self) -> ppl.Modifies:
        return ppl.Modifies.States

    def should_reapply(self, modified: ppl.Modifies) -> bool:
        # If connectivity or any edges were changed, some more states might be dead
        return modified & (ppl.Modifies.InterstateEdges | ppl.Modifies.States)

    def apply_pass(self, sdfg: SDFG, _) -> Optional[Set[Union[SDFGState, Edge[InterstateEdge]]]]:
        """
        Removes unreachable states throughout an SDFG.
        
        :param sdfg: The SDFG to modify.
        :param pipeline_results: If in the context of a ``Pipeline``, a dictionary that is populated with prior Pass
                                 results as ``{Pass subclass name: returned object from pass}``. If not run in a
                                 pipeline, an empty dictionary is expected.
        :param initial_symbols: If not None, sets values of initial symbols.
        :return: A set of the removed states, or None if nothing was changed.
        """
        # Mark dead states and remove them
        dead_states, dead_edges, annotated = self.find_dead_states(sdfg, set_unconditional_edges=True)

        for e in dead_edges:
            sdfg.remove_edge(e)
        sdfg.remove_nodes_from(dead_states)

        result = dead_states | dead_edges

        if not annotated:
            return result or None
        else:
            return result or set()  # Return an empty set if edges were annotated

<<<<<<< HEAD
    def find_dead_states(self, sdfg: SDFG, set_unconditional_edges: bool = True) -> Set[SDFGState]:
        """
=======
    def find_dead_states(
            self,
            sdfg: SDFG,
            set_unconditional_edges: bool = True) -> Tuple[Set[SDFGState], Set[Edge[InterstateEdge]], bool]:
        '''
>>>>>>> 013a2c1e
        Finds "dead" (unreachable) states in an SDFG. A state is deemed unreachable if it is:
            * Unreachable from the starting state
            * Conditions leading to it will always evaluate to False
            * There is another unconditional (always True) inter-state edge that leads to another state

        :param sdfg: The SDFG to traverse.
        :param set_unconditional_edges: If True, conditions of edges evaluated as unconditional are removed.
<<<<<<< HEAD
        :return: A set of unreachable states.
        """
=======
        :return: A 3-tuple of (unreachable states, unreachable edges, were edges annotated).
        '''
>>>>>>> 013a2c1e
        visited: Set[SDFGState] = set()
        dead_edges: Set[Edge[InterstateEdge]] = set()
        edges_annotated = False

        # Run a modified BFS where definitely False edges are not traversed, or if there is an
        # unconditional edge the rest are not. The inverse of the visited states is the dead set.
        queue = collections.deque([sdfg.start_state])
        while len(queue) > 0:
            node = queue.popleft()
            if node in visited:
                continue
            visited.add(node)

            # First, check for unconditional edges
            unconditional = None
            for e in sdfg.out_edges(node):
                # If an unconditional edge is found, ignore all other outgoing edges
                if self.is_definitely_taken(e.data, sdfg):
                    # If more than one unconditional outgoing edge exist, fail with Invalid SDFG
                    if unconditional is not None:
                        raise InvalidSDFGInterstateEdgeError('Multiple unconditional edges leave the same state', sdfg,
                                                             sdfg.edge_id(e))
                    unconditional = e
                    if set_unconditional_edges and not e.data.is_unconditional():
                        # Annotate edge as unconditional
                        e.data.condition = CodeBlock('1')
                        edges_annotated = True

                    # Continue traversal through edge
                    if e.dst not in visited:
                        queue.append(e.dst)
                        continue
            if unconditional is not None:  # Unconditional edge exists, skip traversal
                # Remove other (now never taken) edges from graph
                for e in sdfg.out_edges(node):
                    if e is not unconditional:
                        dead_edges.add(e)

                continue
            # End of unconditional check

            # Check outgoing edges normally
            for e in sdfg.out_edges(node):
                next_node = e.dst

                # Test for edges that definitely evaluate to False
                if self.is_definitely_not_taken(e.data, sdfg):
                    dead_edges.add(e)
                    continue

                # Continue traversal through edge
                if next_node not in visited:
                    queue.append(next_node)

        # Dead states are states that are not live (i.e., visited)
        return set(sdfg.nodes()) - visited, dead_edges, edges_annotated

    def report(self, pass_retval: Set[Union[SDFGState, Edge[InterstateEdge]]]) -> str:
        if pass_retval is not None and not pass_retval:
            return 'DeadStateElimination annotated new unconditional edges.'

        states = [p for p in pass_retval if isinstance(p, SDFGState)]
        return f'Eliminated {len(states)} states and {len(pass_retval) - len(states)} interstate edges.'

    def is_definitely_taken(self, edge: InterstateEdge, sdfg: SDFG) -> bool:
        """ Returns True iff edge condition definitely evaluates to True. """
        if edge.is_unconditional():
            return True

        # Evaluate condition
        scond = edge.condition_sympy()
        if scond == True or scond == sp.Not(sp.logic.boolalg.BooleanFalse(), evaluate=False):
            return True

        # Evaluate non-optional arrays
        scond = symbolic.evaluate_optional_arrays(scond, sdfg)
        if scond == True:
            return True

        # Indeterminate or False condition
        return False

    def is_definitely_not_taken(self, edge: InterstateEdge, sdfg: SDFG) -> bool:
        """ Returns True iff edge condition definitely evaluates to False. """
        if edge.is_unconditional():
            return False

        # Evaluate condition
        scond = edge.condition_sympy()
        if scond == False or scond == sp.Not(sp.logic.boolalg.BooleanTrue(), evaluate=False):
            return True

        # Evaluate non-optional arrays
        scond = symbolic.evaluate_optional_arrays(scond, sdfg)
        if scond == False:
            return True

        # Indeterminate or True condition
        return False<|MERGE_RESOLUTION|>--- conflicted
+++ resolved
@@ -48,30 +48,21 @@
         else:
             return result or set()  # Return an empty set if edges were annotated
 
-<<<<<<< HEAD
-    def find_dead_states(self, sdfg: SDFG, set_unconditional_edges: bool = True) -> Set[SDFGState]:
-        """
-=======
     def find_dead_states(
             self,
             sdfg: SDFG,
             set_unconditional_edges: bool = True) -> Tuple[Set[SDFGState], Set[Edge[InterstateEdge]], bool]:
-        '''
->>>>>>> 013a2c1e
+        """
         Finds "dead" (unreachable) states in an SDFG. A state is deemed unreachable if it is:
+        
             * Unreachable from the starting state
             * Conditions leading to it will always evaluate to False
             * There is another unconditional (always True) inter-state edge that leads to another state
 
         :param sdfg: The SDFG to traverse.
         :param set_unconditional_edges: If True, conditions of edges evaluated as unconditional are removed.
-<<<<<<< HEAD
-        :return: A set of unreachable states.
+        :return: A 3-tuple of (unreachable states, unreachable edges, were edges annotated).
         """
-=======
-        :return: A 3-tuple of (unreachable states, unreachable edges, were edges annotated).
-        '''
->>>>>>> 013a2c1e
         visited: Set[SDFGState] = set()
         dead_edges: Set[Edge[InterstateEdge]] = set()
         edges_annotated = False
