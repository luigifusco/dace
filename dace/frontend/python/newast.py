# Copyright 2019-2021 ETH Zurich and the DaCe authors. All rights reserved.
import ast
from collections import OrderedDict
import copy
import itertools
import inspect
import networkx as nx
import re
import sys
import time
from os import path
import warnings
from numbers import Number
from typing import Any, Dict, Iterable, List, Set, Tuple, Union, Callable, Optional
import operator

import dace
from dace import data, dtypes, subsets, symbolic, sdfg as sd
from dace import sourcemap
from dace.config import Config
from dace.frontend.common import op_repository as oprepo
from dace.frontend.python import astutils
from dace.frontend.python.common import (DaceSyntaxError, SDFGClosure, SDFGConvertible, inverse_dict_lookup,
                                         StringLiteral)
from dace.frontend.python.astutils import ExtNodeVisitor, ExtNodeTransformer
from dace.frontend.python.astutils import rname
from dace.frontend.python import nested_call, replacements, preprocessing
from dace.frontend.python.memlet_parser import (DaceSyntaxError, parse_memlet, pyexpr_to_symbolic, ParseMemlet,
                                                inner_eval_ast, MemletExpr)
from dace.sdfg import nodes, utils as sdutil
from dace.sdfg.propagation import propagate_memlet, propagate_subset, propagate_states
from dace.memlet import Memlet
from dace.properties import LambdaProperty, CodeBlock
from dace.sdfg import SDFG, SDFGState
from dace.sdfg.replace import replace_datadesc_names
from dace.symbolic import pystr_to_symbolic, inequal_symbols

import numpy
import sympy

# register replacements in oprepo
import dace.frontend.python.replacements
from dace.frontend.python.replacements import _sym_type, _broadcast_to

# Type hints
Size = Union[int, dace.symbolic.symbol]
ShapeTuple = Tuple[Size]
ShapeList = List[Size]
Shape = Union[ShapeTuple, ShapeList]
DependencyType = Dict[str, Tuple[SDFGState, Union[Memlet, nodes.Tasklet], Tuple[int]]]


class SkipCall(Exception):
    """ Exception used to skip calls to functions that cannot be parsed. """
    pass


def until(val, substr):
    """ Helper function that returns the substring of a string until a certain pattern. """
    if substr not in val:
        return val
    return val[:val.find(substr)]


# Array names that sympy and other python dependencies cannot accept
FORBIDDEN_ARRAY_NAMES = set(symbolic._sympy_clash.keys())

augassign_ops = {
    'Add': '+',
    'Sub': '-',
    'Mult': '*',
    'Div': '/',
    'FloorDiv': '//',
    'Mod': '%',
    'Pow': '**',
    'LShift': '<<',
    'RShift': '>>',
    'BitOr': '|',
    'BitXor': '^',
    'BitAnd': '&'
}


class AddTransientMethods(object):
    """ A management singleton for methods that add transient data to SDFGs. """

    _methods = {}

    @staticmethod
    def get(datatype):
        """ Returns a method. """
        if datatype not in AddTransientMethods._methods:
            return None
        return AddTransientMethods._methods[datatype]


@dtypes.paramdec
def specifies_datatype(func: Callable[[Any, data.Data, Any], Tuple[str, data.Data]], datatype=None):
    AddTransientMethods._methods[datatype] = func
    return func


@specifies_datatype(datatype=data.Scalar)
def _method(sdfg: SDFG, sample_data: data.Scalar, dtype: dtypes.typeclass):
    name = sdfg.temp_data_name()
    _, new_data = sdfg.add_scalar(name, dtype, transient=True)
    return name, new_data


@specifies_datatype(datatype=data.Array)
def _method(sdfg: SDFG, sample_data: data.Array, dtype):
    name, new_data = sdfg.add_temp_transient_like(sample_data, dtype=dtype)
    return name, new_data


@specifies_datatype(datatype=data.View)
def _method(sdfg: SDFG, sample_data: data.View, dtype):
    name, new_data = sdfg.add_temp_transient(sample_data.shape, dtype)
    return name, new_data


@specifies_datatype(datatype=data.Stream)
def _method(sdfg: SDFG, sample_data: data.Stream, dtype):
    name = sdfg.temp_data_name()
    new_data = sdfg.add_stream(name,
                               dtype,
                               buffer_size=sample_data.buffer_size,
                               shape=sample_data.shape,
                               transient=True)
    return name, new_data


def _add_transient_data(sdfg: SDFG, sample_data: data.Data, dtype: dtypes.typeclass = None):
    """ Adds to the sdfg transient data of the same dtype, shape and other
        parameters as sample_data. """
    func = AddTransientMethods.get(type(sample_data))
    if func is None:
        raise NotImplementedError
    if dtype is None:
        return func(sdfg, sample_data, sample_data.dtype)
    else:
        return func(sdfg, sample_data, dtype)


def _is_equivalent(first: data.Data, second: data.Data):
    if not first.is_equivalent(second):
        if any(not isinstance(d, data.Scalar) and not (isinstance(d, data.Array) and d.shape == (1, ))
               for d in (first, second)):
            return False
    return True


def parse_dace_program(name: str,
                       preprocessed_ast: ast.AST,
                       argtypes: Dict[str, data.Data],
                       constants: Dict[str, Any],
                       closure: SDFGClosure,
                       simplify: Optional[bool] = None,
                       save: bool = True,
                       progress: Optional[bool] = None) -> SDFG:
    """
    Parses a ``@dace.program`` function into an SDFG.

    :param src_ast: The AST of the Python program to parse.
    :param visitor: A ProgramVisitor object returned from 
                    ``preprocess_dace_program``.
    :param closure: An object that contains the @dace.program closure.
    :param simplify: If True, simplification pass will be performed.
    :param save: If True, saves source mapping data for this SDFG.
    :param progress: If True, prints a progress bar of the parsing process. 
                        If None (default), prints after 5 seconds of parsing. 
                        If False, never prints progress.
    :return: A 2-tuple of SDFG and its reduced (used) closure.
    """
    # Progress bar handling (pre-parse)
    teardown_progress = False
    if progress is None and not Config.get_bool('progress'):
        progress = False
    if progress is None or progress is True:
        try:
            from tqdm import tqdm
        except (ImportError, ModuleNotFoundError):
            progress = False

        if progress is not False and ProgramVisitor.progress_bar is None:
            ctl = closure.call_tree_length()
            teardown_progress = True  # First parser should teardown progress bar
            ProgramVisitor.start_time = time.time()
            if progress is True:
                ProgramVisitor.progress_bar = tqdm(total=ctl, desc='Parsing Python program')
            else:
                ProgramVisitor.progress_bar = (0, ctl)  # Make a counter instead (tqdm cannot be enabled mid-progress)
    if (progress is None and isinstance(ProgramVisitor.progress_bar, tuple)
            and (time.time() - ProgramVisitor.start_time) >= 5):
        initial, total = ProgramVisitor.progress_bar
        ProgramVisitor.progress_bar = tqdm(total=total, initial=initial, desc='Parsing Python program')
    # End of progress bar

    visitor = ProgramVisitor(name=name,
                             filename=preprocessed_ast.filename,
                             line_offset=preprocessed_ast.src_line,
                             col_offset=0,
                             global_vars=preprocessed_ast.program_globals,
                             constants=constants,
                             scope_arrays=argtypes,
                             scope_vars={},
                             closure=closure,
                             simplify=simplify)

    try:
        sdfg, _, _, _ = visitor.parse_program(preprocessed_ast.preprocessed_ast.body[0])
        sdfg.set_sourcecode(preprocessed_ast.src, 'python')

        # Combine nested closures with the current one
        nested_closure_replacements: Dict[str, str] = {}
        for name, (arr, _) in visitor.nested_closure_arrays.items():
            # Check if the same array is already passed as part of a nested closure
            if id(arr) in closure.array_mapping:
                existing_name = closure.array_mapping[id(arr)]
                if name != existing_name:
                    if existing_name not in closure.callbacks:
                        nested_closure_replacements[name] = existing_name
                    else:  # Callbacks should be mapped
                        sdfg.callback_mapping[name] = existing_name

        # Make safe replacements
        def repl_callback(repldict):
            for state in sdfg.nodes():
                for name, new_name in repldict.items():
                    state.replace(name, new_name)
            for name, new_name in repldict.items():
                sdfg.arrays[new_name] = sdfg.arrays[name]
                del sdfg.arrays[name]
                if name in sdfg.constants_prop:
                    sdfg.constants_prop[new_name] = sdfg.constants_prop[name]
                    del sdfg.constants_prop[name]

        symbolic.safe_replace(nested_closure_replacements, repl_callback, value_as_string=True)

        sdfg.debuginfo = dtypes.DebugInfo(
            visitor.src_line + 1,
            end_line=visitor.src_line + len(preprocessed_ast.src.split("\n")) - 1,
            filename=path.abspath(preprocessed_ast.filename),
        )

        # Progress bar handling (post-parse)
        if (progress is None and isinstance(ProgramVisitor.progress_bar, tuple)
                and (time.time() - ProgramVisitor.start_time) >= 5):
            initial, total = ProgramVisitor.progress_bar
            ProgramVisitor.progress_bar = tqdm(total=total, initial=initial, desc='Parsing Python program')
        ProgramVisitor.increment_progress()
    except SkipCall:
        raise
    except Exception:
        # Print the offending line causing the exception
        li = visitor.current_lineinfo
        print(f'Exception raised while parsing DaCe program:\n  in File "{li.filename}", line {li.start_line}')
        lines = preprocessed_ast.src.split('\n')
        lineid = li.start_line - preprocessed_ast.src_line - 1
        if lineid >= 0 and lineid < len(lines):
            print(f'    {lines[lineid].strip()}')
        raise
    finally:
        if teardown_progress:
            if not isinstance(ProgramVisitor.progress_bar, tuple):
                ProgramVisitor.progress_bar.close()
                print('Parsing complete.')
            ProgramVisitor.progress_bar = None
            ProgramVisitor.start_time = 0

    return sdfg


# AST node types that are disallowed in DaCe programs
DISALLOWED_STMTS = [
    'Delete', 'Import', 'ImportFrom', 'Exec', 'Yield', 'YieldFrom', 'ClassDef', 'Await', 'Try', 'TryExcept',
    'TryFinally', 'ExceptHandler'
]
# Extra AST node types that are disallowed after preprocessing
_DISALLOWED_STMTS = DISALLOWED_STMTS + [
    'Global', 'Assert', 'Print', 'Nonlocal', 'Raise', 'Starred', 'AsyncFor', 'ListComp', 'GeneratorExp', 'SetComp',
    'DictComp', 'comprehension'
]

TaskletType = Union[ast.FunctionDef, ast.With, ast.For]


def _disallow_stmt(visitor, node):
    raise DaceSyntaxError(visitor, node, 'Keyword "%s" disallowed' % (type(node).__name__))


###############################################################
# Parsing functions
###############################################################


def _subset_has_indirection(subset, pvisitor: 'ProgramVisitor' = None):
    for dim in subset:
        if not isinstance(dim, tuple):
            dim = [dim]
        for r in dim:
            if not symbolic.issymbolic(r):
                continue
            if symbolic.contains_sympy_functions(r):
                return True
            if pvisitor:
                for s in r.free_symbols:
                    try:
                        name = pvisitor._visitname(str(s), None)
                        if isinstance(name, str) and name in pvisitor.sdfg.arrays:
                            return True
                    except DaceSyntaxError:
                        continue
    return False


def _subset_is_local_symbol_dependent(subset: subsets.Subset, pvisitor: 'ProgramVisitor') -> bool:
    if subset is None:
        return False
    if any(s not in pvisitor.map_symbols and s not in pvisitor.globals for s in subset.free_symbols):
        return True
    return False


def add_indirection_subgraph(sdfg: SDFG,
                             graph: SDFGState,
                             src: nodes.Node,
                             dst: nodes.Node,
                             memlet: Memlet,
                             local_name: str,
                             pvisitor: 'ProgramVisitor',
                             output: bool = False,
                             with_wcr: bool = False):
    """ Replaces the specified edge in the specified graph with a subgraph that
        implements indirection without nested memlet subsets. """

    array = sdfg.arrays[memlet.data]
    indirect_inputs = set()
    indirect_outputs = set()

    # Scheme for multi-array indirection:
    # 1. look for all arrays and accesses, create set of arrays+indices
    #    from which the index memlets will be constructed from
    # 2. each separate array creates a memlet, of which num_accesses = len(set)
    # 3. one indirection tasklet receives them all + original array and
    #    produces the right output index/range memlet
    #########################
    # Step 1
    accesses = OrderedDict()
    newsubset = copy.deepcopy(memlet.subset)
    for dimidx, dim in enumerate(memlet.subset):
        # Range/Index disambiguation
        direct_assignment = False
        if not isinstance(dim, tuple):
            dim = [dim]
            direct_assignment = True
        elif dim[0] == dim[1]:
            dim = [dim[0]]
            direct_assignment = True

        for i, r in enumerate(dim):
            for expr in symbolic.swalk(r, enter_functions=True):
                fname = None
                if symbolic.is_sympy_userfunction(expr):
                    fname = expr.func.__name__
                else:
                    try:
                        rname = pvisitor._visitname(str(expr), None)
                    except DaceSyntaxError:
                        continue
                    if isinstance(rname, str) and rname in pvisitor.sdfg.arrays:
                        fname = rname
                if fname:
                    if fname not in accesses:
                        accesses[fname] = []

                    # Replace function with symbol (memlet local name to-be)
                    if expr.args in accesses[fname]:
                        aindex = accesses[fname].index(expr.args)
                        toreplace = 'index_' + fname + '_' + str(aindex)
                    else:
                        if expr.args:
                            accesses[fname].append(expr.args)
                        else:
                            # Scalar access
                            accesses[fname].append(0)
                        toreplace = 'index_' + fname + '_' + str(len(accesses[fname]) - 1)

                    if direct_assignment:
                        # newsubset[dimidx] = newsubset[dimidx].subs(expr, toreplace)
                        newsubset[dimidx] = r.subs(expr, toreplace)
                        r = newsubset[dimidx]
                    else:
                        rng = list(newsubset[dimidx])
                        rng[i] = rng[i].subs(expr, toreplace)
                        newsubset[dimidx] = tuple(rng)
                        # newsubset[dimidx][i] = r.subs(expr, toreplace)
    #########################
    # Step 2
    if output:
        ind_inputs = {'lookup': None}
        ind_outputs = {('__ind_' + local_name): None}
    else:
        ind_inputs = {('__ind_' + local_name): None}
        ind_outputs = {'lookup': None}
    # Add accesses to inputs
    for arrname, arr_accesses in accesses.items():
        for i in range(len(arr_accesses)):
            ind_inputs['index_%s_%d' % (arrname, i)] = None

    tasklet = nodes.Tasklet("Indirection", ind_inputs, ind_outputs)

    # Create map if indirected subset is a range
    ind_entry = None
    ind_exit = None
    inp_base_path = [tasklet]
    out_base_path = [tasklet]
    if (isinstance(memlet.subset, subsets.Range) and memlet.subset.num_elements() != 1):
        rng = copy.deepcopy(memlet.subset)
        nonsqz_dims = rng.squeeze()
        mapped_rng = []
        for i, r in enumerate(memlet.subset):
            if i in nonsqz_dims:
                mapped_rng.append(r)
        ind_entry, ind_exit = graph.add_map(
            'indirection', {'__i%d' % i: '%s:%s+1:%s' % (s, e, t)
                            for i, (s, e, t) in enumerate(mapped_rng)},
            debuginfo=pvisitor.current_lineinfo)
        inp_base_path.insert(0, ind_entry)
        out_base_path.append(ind_exit)

    input_index_memlets = []
    for arrname, arr_accesses in accesses.items():
        arr_name = arrname
        for i, access in enumerate(arr_accesses):
            if isinstance(access, sympy.Tuple):
                access = list(access)
            if not isinstance(access, (list, tuple)):
                access = [access]
            conn = None
            if pvisitor.nested:
                # TODO: Make this work for nested for-loops
                arr_rng = dace.subsets.Range([(a, a, 1) for a in access])
                if output:
                    arrname, rng = pvisitor._add_write_access(arr_name, arr_rng, target=None)
                else:
                    arrname, rng = pvisitor._add_read_access(arr_name, arr_rng, target=None)
                conn = 'index_%s_%d' % (arr_name, i)
                arr = sdfg.arrays[arrname]
                subset = subsets.Range.from_array(arr)
            else:
                subset = subsets.Indices(access)
            # Memlet to load the indirection index
            indexMemlet = Memlet.simple(arrname, subset)
            input_index_memlets.append(indexMemlet)
            read_node = graph.add_read(arrname, debuginfo=pvisitor.current_lineinfo)
            if pvisitor.nested or not isinstance(src, nodes.EntryNode):
                path = [read_node] + inp_base_path
            else:
                if output:
                    # TODO: This only works for Maps. Perhaps it should be
                    # generalized for other pairs of entry/exit nodes.
                    entry = None
                    if isinstance(dst, nodes.MapExit):
                        for node in graph.nodes():
                            if (isinstance(node, nodes.MapEntry) and node.map is dst.map):
                                entry = node
                                break
                    else:
                        raise NotImplementedError
                else:
                    entry = src
                path = [read_node, entry] + inp_base_path
            graph.add_memlet_path(*path, dst_conn="index_%s_%d" % (arr_name, i), memlet=indexMemlet)

    #########################
    # Step 3
    # Create new tasklet that will perform the indirection
    if output:
        code = "{arr}[{index}] = lookup"
    else:
        code = "lookup = {arr}[{index}]"

    newsubset = [r[0] if isinstance(r, tuple) else r for r in newsubset]
    if ind_entry:  # Amend newsubset when a range is indirected
        for i, idx in enumerate(nonsqz_dims):
            newsubset[idx] = '__i%d' % i

    tasklet.code = CodeBlock(
        code.format(arr='__ind_' + local_name, index=', '.join([symbolic.symstr(s) for s in newsubset])))

    # Create transient variable to trigger the indirect load
    tmp_name = '__' + local_name + '_value'
    start_src = None
    end_dst = None
    if memlet.num_accesses == 1 and dst is not None:
        _, storage = sdfg.add_scalar(tmp_name, array.dtype, transient=True)
    else:
        rng = copy.deepcopy(memlet.subset)
        if isinstance(rng, subsets.Range):
            rng.squeeze()
        _, storage = sdfg.add_array(tmp_name,
                                    rng.bounding_box_size(),
                                    array.dtype,
                                    storage=dtypes.StorageType.Default,
                                    transient=True)
        # Force creation of transients for range indirection
        if output:
            if src:
                start_src = src
                src = None
        else:
            if dst:
                end_dst = dst
                dst = None

    # Create transients when implementing indirection
    # through slicing or when indirecting a range.
    if src is None:
        if start_src:
            src = graph.add_access(tmp_name, debuginfo=pvisitor.current_lineinfo)
        else:
            src = graph.add_read(tmp_name, debuginfo=pvisitor.current_lineinfo)
    elif dst is None:
        if end_dst:
            dst = graph.add_access(tmp_name, debuginfo=pvisitor.current_lineinfo)
        else:
            dst = graph.add_write(tmp_name, debuginfo=pvisitor.current_lineinfo)

    tmp_shape = storage.shape
    indirectRange = subsets.Range([(0, s - 1, 1) for s in tmp_shape])
    if ind_entry:  # Amend indirected range
        indirectRange = ','.join(["{} - {}".format(ind, r[0]) for ind, r in zip(ind_entry.map.params, mapped_rng)])

    # Create memlet that depends on the full array that we look up in
    fullRange = subsets.Range([(0, s - 1, 1) for s in array.shape])
    fullMemlet = Memlet.simple(memlet.data, fullRange, num_accesses=memlet.num_accesses)
    fullMemlet.dynamic = memlet.dynamic

    if output:
        if isinstance(dst, nodes.ExitNode):
            full_write_node = graph.add_write(memlet.data, debuginfo=pvisitor.current_lineinfo)
            path = out_base_path + [dst, full_write_node]
        elif isinstance(dst, nodes.AccessNode):
            path = out_base_path + [dst]
        else:
            raise Exception("Src node type for indirection is invalid.")
        if with_wcr:
            fullMemlet.wcr = memlet.wcr
        graph.add_memlet_path(*path, src_conn='__ind_' + local_name, memlet=fullMemlet)
    else:
        if isinstance(src, nodes.EntryNode):
            full_read_node = graph.add_read(memlet.data, debuginfo=pvisitor.current_lineinfo)
            path = [full_read_node, src] + inp_base_path
        elif isinstance(src, nodes.AccessNode):
            path = [src] + inp_base_path
        else:
            raise Exception("Src node type for indirection is invalid.")
        graph.add_memlet_path(*path, dst_conn='__ind_' + local_name, memlet=fullMemlet)

    # Memlet to store the final value into the transient, and to load it into
    # the tasklet that needs it
    # indirectMemlet = Memlet.simple('__' + local_name + '_value',
    #                         indirectRange, num_accesses=memlet.num_accesses)
    # graph.add_edge(tasklet, 'lookup', dataNode, None, indirectMemlet)

    valueMemlet = Memlet.simple(tmp_name, indirectRange, num_accesses=1)
    if output:
        path = [src] + inp_base_path
        if isinstance(src, nodes.AccessNode):
            src_conn = None
        else:
            src_conn = local_name
        graph.add_memlet_path(*path, src_conn=src_conn, dst_conn='lookup', memlet=valueMemlet)
        # Connect original source to the indirected-range-transient
        if start_src:
            if isinstance(start_src, nodes.AccessNode):
                src_conn = None
            else:
                src_conn = local_name
            graph.add_edge(start_src, src_conn, src, None, Memlet.from_array(tmp_name, storage))
    else:
        path = out_base_path + [dst]
        if isinstance(dst, nodes.AccessNode):
            dst_conn = None
        else:
            dst_conn = local_name
        graph.add_memlet_path(*path, src_conn='lookup', dst_conn=dst_conn, memlet=valueMemlet)
        # Connect original destination to the indirected-range-transient
        if end_dst:
            if isinstance(end_dst, nodes.AccessNode):
                dst_conn = None
            else:
                dst_conn = local_name
            graph.add_edge(dst, None, end_dst, dst_conn, Memlet.from_array(tmp_name, storage))

    return tmp_name


class TaskletTransformer(ExtNodeTransformer):
    """ A visitor that traverses a data-centric tasklet, removes memlet
        annotations and returns input and output memlets.
    """

    def __init__(self,
                 visitor,
                 defined,
                 sdfg: SDFG,
                 state: SDFGState,
                 filename: str,
                 lang=None,
                 location: dict = {},
                 nested: bool = False,
                 scope_arrays: Dict[str, data.Data] = dict(),
                 scope_vars: Dict[str, str] = dict(),
                 variables: Dict[str, str] = dict(),
                 accesses: Dict[Tuple[str, dace.subsets.Subset, str], str] = dict(),
                 symbols: Dict[str, "dace.symbol"] = dict()):
        """ Creates an AST parser for tasklets.

            :param sdfg: The SDFG to add the tasklet in (used for defined arrays and symbols).
            :param state: The SDFG state to add the tasklet to.
        """
        self.visitor = visitor
        self.sdfg = sdfg
        self.state = state
        self.defined = defined

        # For syntax errors
        self.filename = filename

        # Connectors generated from memlets
        self.inputs: Dict[str, Memlet] = {}
        self.outputs: Dict[str, Memlet] = {}

        self.extcode = None
        self.lang = lang
        self.globalcode = ''
        self.initcode = ''
        self.exitcode = ''
        self.location = location

        self.nested = nested
        self.scope_arrays = scope_arrays
        self.scope_vars = scope_vars
        self.variables = variables
        self.accesses = accesses

        self.sdfg_inputs: Dict[str, Tuple[Memlet, Set[int]]] = {}
        self.sdfg_outputs: Dict[str, Tuple[Memlet, Set[int]]] = {}

        # Tmp fix for missing state symbol propatation
        self.symbols = symbols

        # Disallow keywords
        for stmt in _DISALLOWED_STMTS:
            setattr(self, 'visit_' + stmt, lambda n: _disallow_stmt(self, n))

    def parse_tasklet(self, tasklet_ast: TaskletType, name: Optional[str] = None):
        """
        Parses the AST of a tasklet and returns the tasklet node, as well as input and output memlets.

        :param tasklet_ast: The Tasklet's Python AST to parse.
        :param name: Optional name to use as prefix for tasklet.
        :return: 3-tuple of (Tasklet node, input memlets, output memlets).
        """
        # Should return a tasklet object (with connectors)
        self.visit(tasklet_ast)

        # Location identifier
        locinfo = dtypes.DebugInfo(tasklet_ast.lineno, tasklet_ast.col_offset, tasklet_ast.body[-1].lineno,
                                   tasklet_ast.body[-1].col_offset, self.filename)

        # Determine tasklet name (either declared as a function or use line #)
        if name is not None:
            name += '_' + str(tasklet_ast.lineno)
        else:
            name = getattr(tasklet_ast, 'name', 'tasklet_%d' % tasklet_ast.lineno)

        if self.lang is None:
            self.lang = dtypes.Language.Python

        t = self.state.add_tasklet(name,
                                   set(self.inputs.keys()),
                                   set(self.outputs.keys()),
                                   self.extcode or tasklet_ast.body,
                                   language=self.lang,
                                   code_global=self.globalcode,
                                   code_init=self.initcode,
                                   code_exit=self.exitcode,
                                   location=self.location,
                                   debuginfo=locinfo)

        return t, self.inputs, self.outputs, self.accesses

    def _add_access(
            self,
            name: str,
            rng: subsets.Range,
            access_type: str,  # 'r' or 'w'
            target: Union[ast.Name, ast.Subscript],
            new_name: str = None,
            arr_type: data.Data = None) -> str:
        if access_type not in ('r', 'w'):
            raise ValueError("Access type {} is invalid".format(access_type))
        # if new_name:
        #     var_name = new_name
        # elif target:
        #     var_name = "__tmp_{l}_{c}".format(l=target.lineno, c=target.col_offset)
        # else:
        #     var_name = self.sdfg.temp_data_name()

        parent_name = self.scope_vars[name]

        if parent_name in self.sdfg.arrays:
            desc = self.sdfg.arrays[parent_name]
        else:
            parent_array = self.scope_arrays[parent_name]
            desc = parent_array.clone()
            desc.transient = False
            self.sdfg.add_datadesc(parent_name, desc)

        self.accesses[(name, rng, access_type)] = (parent_name, rng)

        if access_type == 'r':
            self.sdfg_inputs[parent_name] = (Memlet.from_array(parent_name, desc), set())
        elif access_type == 'w':
            self.sdfg_outputs[parent_name] = (Memlet.from_array(parent_name, desc), set())

        return (parent_name, rng)

        # parent_name = self.scope_vars[name]
        # parent_array = self.scope_arrays[parent_name]
        # if _subset_has_indirection(rng):
        #     squeezed_rng = list(range(len(rng)))
        #     shape = parent_array.shape
        #     strides = [parent_array.strides[d] for d in squeezed_rng]
        #     # TODO: Why is squeezed_rng an index in the first place?
        #     squeezed_rng = subsets.Range([(i, i, 1) for i in squeezed_rng])
        # else:
        #     ignore_indices = []
        #     sym_rng = []
        #     offset = []
        #     for i, r in enumerate(rng):
        #         repl_dict = {}
        #         for s, sr in self.symbols.items():
        #             if s in symbolic.symlist(r).values():
        #                 ignore_indices.append(i)
        #                 if any(t in self.sdfg.arrays or t in (str(sym) for sym in self.symbols)
        #                        for t in sr.free_symbols):
        #                     sym_rng.append(subsets.Range([(0, parent_array.shape[i] - 1, 1)]))
        #                     repl_dict = {}
        #                     break
        #                 else:
        #                     sym_rng.append(sr)
        #                     # NOTE: Assume that the i-th index of the range is
        #                     # dependent on a local symbol s, i.e, rng[i] = f(s).
        #                     # Therefore, the i-th index will not be squeezed
        #                     # even if it has length equal to 1. However, it must
        #                     # still be offsetted by f(min(sr)), so that the indices
        #                     # for the squeezed connector start from 0.
        #                     # Example:
        #                     # Memlet range: [i+1, j, k+1]
        #                     # k: local symbol with range(1, 4)
        #                     # i,j: global symbols
        #                     # Squeezed range: [f(k)] = [k+1]
        #                     # Offset squeezed range: [f(k)-f(min(range(1, 4)))] =
        #                     #                        [f(k)-f(1)] = [k-1]
        #                     # NOTE: The code takes into account the case where an
        #                     # index is dependent on multiple symbols. See also
        #                     # tests/python_frontend/nested_name_accesses_test.py.
        #                     step = sr[0][2]
        #                     if (step < 0) == True:
        #                         repl_dict[s] = sr[0][1]
        #                     else:
        #                         repl_dict[s] = sr[0][0]
        #         if repl_dict:
        #             offset.append(r[0].subs(repl_dict))
        #         else:
        #             offset.append(0)

        #     if ignore_indices:
        #         tmp_memlet = Memlet.simple(parent_name, rng)
        #         use_dst = True if access_type == 'w' else False
        #         for s, r in self.symbols.items():
        #             tmp_memlet = propagate_subset([tmp_memlet], parent_array, [s], r, use_dst=use_dst)

        #     to_squeeze_rng = rng
        #     if ignore_indices:
        #         to_squeeze_rng = rng.offset_new(offset, True)
        #     squeezed_rng = copy.deepcopy(to_squeeze_rng)
        #     non_squeezed = squeezed_rng.squeeze(ignore_indices)
        #     # TODO: Need custom shape computation here
        #     shape = squeezed_rng.size()
        #     for i, sr in zip(ignore_indices, sym_rng):
        #         iMin, iMax, step = sr.ranges[0]
        #         if (step < 0) == True:
        #             iMin, iMax, step = iMax, iMin, -step
        #         ts = to_squeeze_rng.tile_sizes[i]
        #         sqz_idx = squeezed_rng.ranges.index(to_squeeze_rng.ranges[i])
        #         shape[sqz_idx] = ts * sympy.ceiling(((iMax.approx if isinstance(iMax, symbolic.SymExpr) else iMax) + 1 -
        #                                              (iMin.approx if isinstance(iMin, symbolic.SymExpr) else iMin)) /
        #                                             (step.approx if isinstance(step, symbolic.SymExpr) else step))
        #     # squeezed_rng = copy.deepcopy(rng)
        #     # non_squeezed = squeezed_rng.squeeze()
        #     # shape = squeezed_rng.size()
        #     if non_squeezed:
        #         strides = [parent_array.strides[d] for d in non_squeezed]
        #     else:
        #         strides = [1]
        # dtype = parent_array.dtype

        # if arr_type is None:
        #     arr_type = type(parent_array)
        # if arr_type == data.Scalar:
        #     self.sdfg.add_scalar(var_name, dtype)
        # elif arr_type in (data.Array, data.View):
        #     self.sdfg.add_array(var_name, shape, dtype, strides=strides)
        # elif arr_type == data.Stream:
        #     self.sdfg.add_stream(var_name, dtype)
        # else:
        #     raise NotImplementedError("Data type {} is not implemented".format(arr_type))

        # self.accesses[(name, rng, access_type)] = (var_name, squeezed_rng)

        # inner_indices = set()
        # for n, r in reversed(list(enumerate(squeezed_rng))):
        #     if r == rng[n]:
        #         inner_indices.add(n)

        # if access_type == 'r':
        #     if _subset_has_indirection(rng):
        #         self.sdfg_inputs[var_name] = (dace.Memlet.from_array(parent_name, parent_array), inner_indices)
        #     else:
        #         self.sdfg_inputs[var_name] = (dace.Memlet.simple(parent_name, rng), inner_indices)
        # else:
        #     if _subset_has_indirection(rng):
        #         self.sdfg_outputs[var_name] = (dace.Memlet.from_array(parent_name, parent_array), inner_indices)
        #     else:
        #         self.sdfg_outputs[var_name] = (dace.Memlet.simple(parent_name, rng), inner_indices)

        # return (var_name, squeezed_rng)

    def _add_read_access(self,
                         name: str,
                         rng: subsets.Range,
                         target: Union[ast.Name, ast.Subscript],
                         new_name: str = None,
                         arr_type: data.Data = None):

        if name in self.variables:
            return (self.variables[name], None)
        if (name, rng, 'w') in self.accesses:
            return self.accesses[(name, rng, 'w')]
        elif (name, rng, 'r') in self.accesses:
            return self.accesses[(name, rng, 'r')]
        elif name in self.scope_vars:
            # TODO: Does the TaskletTransformer need the double slice fix?
            new_name, new_rng = self._add_access(name, rng, 'r', target, new_name, arr_type)
            return (new_name, new_rng)
        elif name in self.sdfg.arrays:
            return (name, None)
        else:
            raise NotImplementedError

    def _add_write_access(self,
                          name: str,
                          rng: subsets.Range,
                          target: Union[ast.Name, ast.Subscript],
                          new_name: str = None,
                          arr_type: data.Data = None):

        if name in self.variables:
            return (self.variables[name], rng)
        elif (name, rng, 'w') in self.accesses:
            return self.accesses[(name, rng, 'w')]
        elif (name, rng, 'r') in self.accesses or name in self.scope_vars:
            return self._add_access(name, rng, 'w', target, new_name, arr_type)
        elif name in self.sdfg.arrays:
            return (name, rng)
        else:
            raise NotImplementedError

    def _get_range(self, node: Union[ast.Name, ast.Subscript, ast.Call], name: str):
        if isinstance(node, ast.Name):
            actual_node = copy.copy(node)
            actual_node.id = name
            expr: MemletExpr = ParseMemlet(self, {**self.sdfg.arrays, **self.scope_arrays, **self.defined}, actual_node)
            rng = expr.subset
        elif isinstance(node, ast.Subscript):
            actual_node = copy.copy(node)
            if isinstance(actual_node.value, ast.Call):
                actual_node.value = copy.copy(actual_node.value)
                actual_node.value.func = copy.copy(actual_node.value.func)
                actual_node.value.func.id = name
            else:
                actual_node.value = copy.copy(actual_node.value)
                actual_node.value.id = name
            expr: MemletExpr = ParseMemlet(self, {**self.sdfg.arrays, **self.scope_arrays, **self.defined}, actual_node)
            rng = expr.subset
        elif isinstance(node, ast.Call):
            rng = dace.subsets.Range.from_array({**self.sdfg.arrays, **self.scope_arrays}[name])
        else:
            raise NotImplementedError

        if isinstance(rng, subsets.Indices):
            rng = subsets.Range.from_indices(rng)

        return rng

    def _update_names(self, node: Union[ast.Name, ast.Subscript, ast.Call], name: str, name_subscript: bool = False):
        if isinstance(node, ast.Name):
            node.id = name
        elif isinstance(node, ast.Subscript):
            if isinstance(node.value, ast.Call):
                node = node.value
                node.func.id = name
            elif name_subscript:
                node = node.value
                node.id = name
            else:
                node.value.id = name
        elif isinstance(node, ast.Call):
            node.func.id = name
        else:
            raise NotImplementedError

        return node

    def visit_TopLevelExpr(self, node):
        if isinstance(node.value, ast.BinOp):
            if isinstance(node.value.op, (ast.LShift, ast.RShift)):
                variables = {**self.variables, **self.scope_vars}
                target = node.value.right
                name = rname(target)
                name_sub = False
                if isinstance(node.value.op, ast.LShift):
                    squeezed_rng = None
                    if self.nested:
                        real_name = variables[name]
                        rng = self._get_range(target, real_name)
                        name, squeezed_rng = self._add_read_access(name, rng, target)
                        if squeezed_rng is not None:
                            name_sub = True
                    else:
                        if name in variables:
                            name = variables[name]
                    node.value.right = self._update_names(node.value.right, name, name_subscript=name_sub)
                    connector, memlet = parse_memlet(self, node.value.right, node.value.left, self.sdfg.arrays)
                    # Fix memlet with correct subset
                    if squeezed_rng is not None:
                        # TODO: Fix for `contains_sympy_functions`
                        # not liking ints
                        if isinstance(squeezed_rng, subsets.Indices):
                            memlet.subset = subsets.Range([(symbolic.pystr_to_symbolic(i),
                                                            symbolic.pystr_to_symbolic(i), 1)
                                                           for i in squeezed_rng.indices])
                        else:
                            memlet.subset = subsets.Range([
                                (symbolic.pystr_to_symbolic(b), symbolic.pystr_to_symbolic(e),
                                 symbolic.pystr_to_symbolic(s)) for b, e, s in squeezed_rng.ranges
                            ])
                    if self.nested and _subset_has_indirection(rng):
                        memlet = dace.Memlet.simple(memlet.data, rng)
                    if connector in self.inputs or connector in self.outputs:
                        raise DaceSyntaxError(self, node, 'Local variable is already a tasklet input or output')
                    self.inputs[connector] = memlet
                    return None  # Remove from final tasklet code
                elif isinstance(node.value.op, ast.RShift):
                    squeezed_rng = None
                    if self.nested:
                        real_name = variables[name]
                        rng = self._get_range(target, real_name)
                        name, squeezed_rng = self._add_write_access(name, rng, target)
                        if squeezed_rng is not None:
                            name_sub = True
                    else:
                        if name in variables:
                            name = variables[name]
                    node.value.right = self._update_names(node.value.right, name, name_subscript=name_sub)
                    connector, memlet = parse_memlet(self, node.value.left, node.value.right, self.sdfg.arrays)
                    # Fix memlet with correct subset
                    if squeezed_rng is not None:
                        # TODO: Fix for `contains_sympy_functions`
                        # not liking ints
                        if isinstance(squeezed_rng, subsets.Indices):
                            memlet.subset = subsets.Range([(symbolic.pystr_to_symbolic(i),
                                                            symbolic.pystr_to_symbolic(i), 1)
                                                           for i in squeezed_rng.indices])
                        else:
                            memlet.subset = subsets.Range([
                                (symbolic.pystr_to_symbolic(b), symbolic.pystr_to_symbolic(e),
                                 symbolic.pystr_to_symbolic(s)) for b, e, s in squeezed_rng.ranges
                            ])
                    if self.nested and _subset_has_indirection(rng):
                        memlet = dace.Memlet.simple(memlet.data, rng)
                    if self.nested and name in self.sdfg_outputs:
                        out_memlet = self.sdfg_outputs[name][0]
                        out_memlet.volume = memlet.volume
                        out_memlet.dynamic = memlet.dynamic
                        out_memlet.wcr = memlet.wcr
                        out_memlet.wcr_nonatomic = memlet.wcr_nonatomic
                    if connector in self.inputs or connector in self.outputs:
                        raise DaceSyntaxError(self, node, 'Local variable is already a tasklet input or output')
                    self.outputs[connector] = memlet
                    return None  # Remove from final tasklet code
        elif isinstance(node.value, ast.Str):
            return self.visit_TopLevelStr(node.value)

        return self.generic_visit(node)

    # Detect external tasklet code
    def visit_TopLevelStr(self, node: ast.Str):
        if self.extcode != None:
            raise DaceSyntaxError(self, node, 'Cannot provide more than one intrinsic implementation ' + 'for tasklet')
        self.extcode = node.s

        # TODO: Should get detected by _parse_Tasklet()
        if self.lang is None:
            self.lang = dtypes.Language.CPP

        return node

    def visit_Name(self, node: ast.Name):
        # If accessing a symbol, add it to the SDFG symbol list
        if (isinstance(node.ctx, ast.Load) and node.id in self.defined
                and isinstance(self.defined[node.id], symbolic.symbol)):
            if node.id not in self.sdfg.symbols:
                self.sdfg.add_symbol(node.id, self.defined[node.id].dtype)
        return self.generic_visit(node)

    def visit_Call(self, node: ast.Call) -> Any:
        # Parsed objects are not allowed to be called from tasklets
        if hasattr(node.func, 'n') and isinstance(node.func.n, SDFGConvertible):
            node.func = node.func.oldnode.func

        fname = rname(node.func)
        if fname in self.defined:
            ftype = self.defined[fname].dtype
            if isinstance(ftype, dtypes.callback):
                if not ftype.is_scalar_function():
                    raise DaceSyntaxError(
                        self, node, 'Python callbacks that return arrays are not supported'
                        ' within `dace.tasklet` scopes. Please use function '
                        f'"{fname}" outside of a tasklet.')
        if fname in self.visitor.closure.callbacks:
            # TODO(later): When type/shape inference dives into tasklets
            raise DaceSyntaxError(
                self, node, 'Automatic Python callbacks are not yet '
                'supported within tasklets. Please define function '
                f'"{fname}" as a `dace.callback` explicitly and input it '
                'as a keyword argument to the function. Example:\n'
                '  addfunc = dace.symbol("addfunc", dace.callback(dace.float32, dace.float32, dace.float32))\n'
                '  @dace.program\n'
                '  def myprogram(...):\n'
                '    with dace.tasklet:\n'
                '      # ...\n'
                '      c = addfunc(a, b)\n'
                '  myprogram(..., addfunc=add)')
        return self.generic_visit(node)


class ProgramVisitor(ExtNodeVisitor):
    """ A visitor that traverses a data-centric Python program AST and
        constructs an SDFG.
    """
    progress_bar = None
    start_time: float = 0

    def __init__(self,
                 name: str,
                 filename: str,
                 line_offset: int,
                 col_offset: int,
                 global_vars: Dict[str, Any],
                 constants: Dict[str, Any],
                 scope_arrays: Dict[str, data.Data],
                 scope_vars: Dict[str, str],
                 map_symbols: Set[Union[str, symbolic.symbol]] = None,
                 annotated_types: Dict[str, data.Data] = None,
                 closure: SDFGClosure = None,
                 nested: bool = False,
                 tmp_idx: int = 0,
                 simplify: Optional[bool] = None):
        """ ProgramVisitor init method

        Arguments:
            name {str} -- Name of DaCe program
            filename {str} -- Name of file containing DaCe program
            line_offset {int} -- Line where DaCe program is called
            col_offset {int} -- Column where DaCe program is called
            global_vars {Dict[str, Any]} -- Global variables
            constants {Dict[str, Any]} -- Constant values
            scope_arrays {Dict[str, data.Data]} -- Scope arrays
            scope_vars {Dict[str, str]} -- Scope variables
            closure {SDFGClosure} -- The closure of this program
            simplify {bool} -- Whether to apply simplification pass after parsing nested dace programs

        Keyword Arguments:
            nested {bool} -- True, if SDFG is nested (default: {False})
            tmp_idx {int} -- First idx for tmp transient names (default: {0})
        """

        self.filename = filename
        self.src_line = line_offset
        self.src_col = col_offset
        self.orig_name = name
        if nested:
            self.name = "{n}_{l}_{c}".format(n=name, l=line_offset, c=col_offset)
        else:
            self.name = name

        self.globals = global_vars
        self.closure = closure
        self.nested = nested
        self.simplify = simplify

        # Keeps track of scope arrays, numbers, variables and accesses
        self.scope_arrays = OrderedDict()
        self.scope_arrays.update(scope_arrays)
        self.scope_vars = {k: k for k in scope_arrays.keys()}
        self.scope_vars.update(scope_vars)
        self.numbers = dict()  # Dict[str, str]
        self.variables = dict()  # Dict[str, str]
        self.accesses = dict()
        self.views: Dict[str, Tuple[str, Memlet]] = {}  # Keeps track of views
        self.nested_closure_arrays: Dict[str, Tuple[Any, data.Data]] = {}
        self.annotated_types: Dict[str, data.Data] = annotated_types or {}

        # Keep track of map symbols from upper scopes
        map_symbols = map_symbols or set()
        self.map_symbols = set()
        self.map_symbols.update(map_symbols)

        # Entry point to the program
        # self.program = None
        self.sdfg = SDFG(self.name)
        if not self.nested:
            self.sdfg.arrays.update(scope_arrays)
            for arr in self.sdfg.arrays.values():
                for sym in arr.free_symbols:
                    if sym.name not in self.sdfg.symbols:
                        self.sdfg.add_symbol(sym.name, sym.dtype)
        self.sdfg._temp_transients = tmp_idx
        self.last_state = self.sdfg.add_state('init', is_start_state=True)

        self.inputs: DependencyType = {}
        self.outputs: DependencyType = {}
        self.current_lineinfo = dtypes.DebugInfo(line_offset, col_offset, line_offset, col_offset, filename)

        self.modules = {k: v.__name__ for k, v in self.globals.items() if dtypes.ismodule(v)}

        # Add constants
        for cstname, cstval in constants.items():
            self.sdfg.add_constant(cstname, cstval)

        # Add symbols
        for arr in scope_arrays.values():
            self.scope_vars.update({str(k): self.globals[str(k)] for k in arr.free_symbols})

        # Disallow keywords
        for stmt in _DISALLOWED_STMTS:
            setattr(self, 'visit_' + stmt, lambda n: _disallow_stmt(self, n))

        # Loop status
        self.loop_idx = -1
        self.continue_states = []
        self.break_states = []

        # Tmp fix for missing state symbol propagation
        self.symbols = dict()

        # Indirections
        self.indirections = dict()

    @classmethod
    def progress_count(cls) -> int:
        """ Returns the number of parsed SDFGs so far within this run. """
        if cls.progress_bar is None:
            return 0
        if isinstance(cls.progress_bar, tuple):
            return cls.progress_bar[0]
        else:
            return cls.progress_bar.n

    @classmethod
    def increment_progress(cls, number=1):
        """ Adds a number of parsed SDFGs to the progress bar (whether visible or not). """
        if cls.progress_bar is not None:
            if isinstance(cls.progress_bar, tuple):
                i, t = cls.progress_bar
                cls.progress_bar = (i + number, t)
            else:
                cls.progress_bar.update(number)

    def visit(self, node: ast.AST):
        """Visit a node."""
        if hasattr(node, 'lineno'):
            self.current_lineinfo = dtypes.DebugInfo(node.lineno, node.col_offset, node.lineno, node.col_offset,
                                                     self.filename)
        return super().visit(node)

    def parse_program(self, program: ast.FunctionDef, is_tasklet: bool = False):
        """ Parses a DaCe program or tasklet

        Arguments:
            program {ast.FunctionDef} -- DaCe program or tasklet

        Keyword Arguments:
            is_tasklet {bool} -- True, if program is tasklet (default: {False})

        Returns:
            Tuple[SDFG, Dict, Dict] -- Parsed SDFG, its inputs and outputs
        """

        # Set parents for nodes to access assignments from Calls
        program = astutils.AnnotateTopLevel().visit(program)
        self.program_ast = program

        if is_tasklet:
            program.decorator_list = []
            self.visit_FunctionDef(program)
        else:
            for stmt in program.body:
                self.visit_TopLevel(stmt)
        if len(self.sdfg.nodes()) == 0:
            self.sdfg.add_state("EmptyState")

        # Handle return values
        # Assignments to return values become __return* arrays
        for vname, arrname in self.variables.items():
            if vname.startswith('__return'):
                if isinstance(self.sdfg.arrays[arrname], data.View):
                    # In case of a view, make a copy
                    # NOTE: If we are at the top level SDFG (not always clear),
                    # and it is a View of an input array, can we return a NumPy
                    # View directly?
                    desc = self.sdfg.arrays[arrname]
                    return_state = self._add_state()
                    r = return_state.add_read(arrname)
                    w = return_state.add_write(vname)
                    if vname not in self.sdfg.arrays:
                        self.sdfg.add_array(
                            vname,
                            desc.shape,
                            desc.dtype,
                            storage=desc.storage,
                            transient=False,
                            # NOTE: It seems that NumPy doesn't support creating
                            # non-contiguous arrays directly.
                            # strides=desc.strides,
                            # offset=desc.offset,
                            debuginfo=desc.debuginfo,
                            # total_size=desc.total_size,
                            allow_conflicts=desc.allow_conflicts)
                    return_state.add_nedge(r, w, Memlet(vname))
                else:
                    # Other cases can be replaced with return value directly
                    self.sdfg.replace(arrname, vname)
                    for k, (v, m) in self.views.items():
                        if v == arrname:
                            m.data = vname
                            self.views[k] = (vname, m)

        ####

        for arrname, arr in self.sdfg.arrays.items():
            # Return values become non-transient (accessible by the outside)
            if arrname.startswith('__return'):
                arr.transient = False
                self.outputs[arrname] = (None, Memlet.from_array(arrname, arr), [])

        def _views_to_data(state: SDFGState, nodes: List[dace.nodes.AccessNode]) -> List[dace.nodes.AccessNode]:
            new_nodes = []
            for vnode in nodes:
                if vnode.data in self.views:
                    if state.in_degree(vnode) == 0:
                        aname, m = self.views[vnode.data]
                        arr = self.sdfg.arrays[aname]
                        r = state.add_read(aname)
                        state.add_edge(r, None, vnode, 'views', copy.deepcopy(m))
                        new_nodes.append(r)
                    elif state.out_degree(vnode) == 0:
                        aname, m = self.views[vnode.data]
                        arr = self.sdfg.arrays[aname]
                        w = state.add_write(aname)
                        state.add_edge(vnode, 'views', w, None, copy.deepcopy(m))
                        new_nodes.append(w)
                    else:
                        raise ValueError(f'View "{vnode.data}" already has both incoming and outgoing edges')
            return new_nodes

        # Map view access nodes to their respective data
        for state in self.sdfg.nodes():
            # NOTE: We need to support views of views
            nodes = list(state.data_nodes())
            while nodes:
                nodes = _views_to_data(state, nodes)

        # Try to replace transients with their python-assigned names
        for pyname, arrname in self.variables.items():
            if arrname in self.sdfg.arrays and pyname not in FORBIDDEN_ARRAY_NAMES:
                if self.sdfg.arrays[arrname].transient:
                    if (pyname and dtypes.validate_name(pyname) and pyname not in self.sdfg.arrays):
                        self.sdfg.replace(arrname, pyname)

        propagate_states(self.sdfg)
        for state, memlet, inner_indices in itertools.chain(self.inputs.values(), self.outputs.values()):
            if state is not None and state.dynamic_executions:
                memlet.dynamic = True

        return self.sdfg, self.inputs, self.outputs, self.symbols

    @property
    def defined(self):
        # Check parent SDFG arrays first
        result = {}
        result.update({k: v for k, v in self.globals.items() if isinstance(v, symbolic.symbol)})
        result.update({k: self.sdfg.arrays[v] for k, v in self.scope_vars.items() if v in self.sdfg.arrays})
        result.update({k: self.scope_arrays[v] for k, v in self.scope_vars.items() if v in self.scope_arrays})
        result.update({k: self.sdfg.arrays[v] for k, v in self.variables.items() if v in self.sdfg.arrays})
        result.update({v: self.sdfg.arrays[v] for _, v in self.variables.items() if v in self.sdfg.arrays})
        # TODO: Is there a case of a variable-symbol?
        result.update({k: self.sdfg.symbols[v] for k, v in self.variables.items() if v in self.sdfg.symbols})

        # Add SDFG arrays, in case a replacement added a new output
        result.update(self.sdfg.arrays)

        return result

    def _add_state(self, label=None):
        state = self.sdfg.add_state(label)
        if self.last_state is not None:
            self.sdfg.add_edge(self.last_state, state, dace.InterstateEdge())
        self.last_state = state
        return state

    def _parse_arg(self, arg: Any, as_list=True):
        """ Parse possible values to slices or objects that can be used in
            the SDFG API. """
        if isinstance(arg, ast.Subscript) and rname(arg) == '_':
            # TODO: Refactor to return proper symbols and not strings.
            rng = dace.subsets.Range(astutils.subscript_to_slice(arg, self.sdfg.arrays)[1])
            repldict = dict()
            for sname in rng.free_symbols:
                if sname in self.defined:
                    repldict[sname] = self.defined[sname]
            if repldict:
                rng.replace(repldict)
            result = rng.string_list()
            if as_list is False and len(result) == 1:
                return result[0]
            return result

        return arg

    def _decorator_or_annotation_params(self, node: ast.FunctionDef) -> List[Tuple[str, Any]]:
        """ Returns a list of parameters, either from the function parameters
            and decorator arguments or parameters and their annotations (type
            hints).

            :param node: The given function definition node.
            :return: A list of 2-tuples (name, value).
        """
        # If the arguments are defined in the decorator
        dec = node.decorator_list[0]
        if 'args' in dir(dec) and len(dec.args) > 0:
            # If it's one argument of the form of ND range, e.g., "_[0:M, 0:N]"
            parg0 = self._parse_arg(dec.args[0])
            if isinstance(parg0, list):
                args = parg0
            else:
                args = [self._parse_arg(arg) for arg in dec.args]
        else:  # Otherwise, use annotations
            args = [self._parse_arg(arg.annotation, as_list=False) for arg in node.args.args]

        result = [(rname(arg), argval) for arg, argval in zip(node.args.args, args)]

        # Ensure all arguments are annotated
        if len(result) != len(node.args.args):
            raise DaceSyntaxError(self, node, 'All arguments in primitive %s must be annotated' % node.name)
        return result

    def _parse_subprogram(self, name, node, is_tasklet=False, extra_symbols=None, extra_map_symbols=None):
        extra_symbols = extra_symbols or {}
        extra_map_symbols = extra_map_symbols or set()
        map_symbols = self.map_symbols.union(extra_map_symbols)
        local_vars = {}
        local_vars.update(self.globals)
        local_vars.update(extra_symbols)
        pv = ProgramVisitor(name=name,
                            filename=self.filename,
                            line_offset=node.lineno,
                            col_offset=node.col_offset,
                            global_vars=local_vars,
                            constants=self.sdfg.constants,
                            scope_arrays={
                                **self.scope_arrays,
                                **self.sdfg.arrays
                            },
                            scope_vars={
                                **self.scope_vars,
                                **self.variables,
                            },
                            map_symbols=map_symbols,
                            annotated_types=self.annotated_types,
                            closure=self.closure,
                            nested=True,
                            tmp_idx=self.sdfg._temp_transients + 1)

        try:
            return pv.parse_program(node, is_tasklet)
        except SkipCall:
            raise
        except Exception:
            # Propagate line information upwards (for reporting) in case of exception
            self.current_lineinfo = pv.current_lineinfo
            raise

    def _symbols_from_params(self, params: List[Tuple[str, Union[str, dtypes.typeclass]]],
                             memlet_inputs: Dict[str, Memlet]) -> Dict[str, symbolic.symbol]:
        """
        Returns a mapping between symbol names to their type, as a symbol 
        object to maintain compatibility with global symbols. Used to maintain 
        typed symbols in SDFG scopes (e.g., map, consume).
        """
        from dace.codegen.tools.type_inference import infer_expr_type
        result = {}

        # Add map inputs first
        dyn_inputs = {}
        for name, val in memlet_inputs.items():
            if val.data in self.sdfg.arrays:
                datatype = self.sdfg.arrays[val.data].dtype
            else:
                datatype = self.scope_arrays[val.data].dtype
            dyn_inputs[name] = symbolic.symbol(name, datatype)
        result.update(dyn_inputs)

        for name, val in params:
            if isinstance(val, dtypes.typeclass):
                result[name] = symbolic.symbol(name, dtype=val)
            else:
                values = str(val).split(':')
                if len(values) == 1:
                    result[name] = symbolic.symbol(name, infer_expr_type(values[0], {**self.globals, **dyn_inputs}))
                elif len(values) == 2:
                    result[name] = symbolic.symbol(
                        name,
                        dtypes.result_type_of(infer_expr_type(values[0], {
                            **self.globals,
                            **dyn_inputs
                        }), infer_expr_type(values[1], {
                            **self.globals,
                            **dyn_inputs
                        })))
                elif len(values) == 3:
                    result[name] = symbolic.symbol(name, infer_expr_type(values[0], {**self.globals, **dyn_inputs}))
                else:
                    raise DaceSyntaxError(
                        self, None, "Invalid number of arguments in a range iterator. "
                        "You may use up to 3 arguments (start:stop:step).")

        return result

    def visit_FunctionDef(self, node: ast.FunctionDef):
        # Supported decorated function types: map, mapscope, consume,
        # consumescope, tasklet, program

        if len(node.decorator_list) > 1:
            raise DaceSyntaxError(self, node, 'Exactly one DaCe decorator is allowed on a function')
        if len(node.decorator_list) == 0:
            dec = 'dace.tasklet'
        else:
            dec_ast = node.decorator_list[0]
            dec_ast = preprocessing.ModuleResolver(self.modules, True).visit(dec_ast)
            dec = rname(dec_ast)

        # Create a new state for the statement
        state = self._add_state("s{l}_{c}".format(l=node.lineno, c=node.col_offset))

        # Define internal node for reconnection
        internal_node = None

        # Select primitive according to function type
        if dec == 'dace.tasklet':  # Tasklet
            internal_node, inputs, outputs, sdfg_inp, sdfg_out = self._parse_tasklet(state, node)

            # Add memlets
            inputs = {k: (state, v, set()) for k, v in inputs.items()}
            outputs = {k: (state, v, set()) for k, v in outputs.items()}

            self._add_dependencies(state, internal_node, None, None, inputs, outputs)
            self.inputs.update({k: (state, *v) for k, v in sdfg_inp.items()})
            self.outputs.update({k: (state, *v) for k, v in sdfg_out.items()})

        elif dec.startswith('dace.map') or dec.startswith('dace.consume'):  # Scope or scope+tasklet
            if 'map' in dec:
                params = self._decorator_or_annotation_params(node)
                params, map_inputs = self._parse_map_inputs(node.name, params, node)
                map_symbols = self._symbols_from_params(params, map_inputs)
                entry, exit = state.add_map(node.name, ndrange=params, debuginfo=self.current_lineinfo)
            elif 'consume' in dec:
                (stream_name, stream_elem, PE_tuple, condition, chunksize) = self._parse_consume_inputs(node)
                params = [PE_tuple, (stream_elem, self.sdfg.arrays[stream_name].dtype)]
                map_inputs = {}
                map_symbols = set()
                entry, exit = state.add_consume(node.name,
                                                PE_tuple,
                                                condition,
                                                chunksize=chunksize,
                                                debuginfo=self.current_lineinfo)

            if dec.endswith('scope'):  # @dace.mapscope or @dace.consumescope
                # TODO: Now that we return the nested for-loop symbols,
                # can we use them for something here?
                sdfg, inputs, outputs, _ = self._parse_subprogram(node.name,
                                                                  node,
                                                                  extra_symbols=self._symbols_from_params(
                                                                      params, map_inputs),
                                                                  extra_map_symbols=map_symbols)
            else:  # Scope + tasklet (e.g., @dace.map)
                name = "{}_body".format(entry.label)
                # TODO: Now that we return the nested for-loop symbols,
                # can we use them for something here?
                sdfg, inputs, outputs, _ = self._parse_subprogram(name,
                                                                  node,
                                                                  True,
                                                                  extra_symbols=self._symbols_from_params(
                                                                      params, map_inputs),
                                                                  extra_map_symbols=map_symbols)

            internal_node = state.add_nested_sdfg(sdfg,
                                                  self.sdfg,
                                                  set(inputs.keys()),
                                                  set(outputs.keys()),
                                                  debuginfo=self.current_lineinfo)
            self._add_nested_symbols(internal_node)

            # If consume scope, inject stream inputs to the internal SDFG
            if 'consume' in dec:
                free_symbols_before = copy.copy(sdfg.free_symbols)
                self._inject_consume_memlets(dec, entry, inputs, internal_node, sdfg, state, stream_elem, stream_name)
                # Remove symbols defined after injection
                syms_to_remove = free_symbols_before - sdfg.free_symbols
                syms_to_remove.add(stream_elem)
                for sym in syms_to_remove:
                    del internal_node.symbol_mapping[sym]
                    del sdfg.symbols[sym]

            # Connect internal node with scope/access nodes
            self._add_dependencies(state, internal_node, entry, exit, inputs, outputs, map_inputs)

        elif dec == 'dace.program':  # Nested SDFG
            raise DaceSyntaxError(self, node, 'Nested programs must be defined outside existing programs')
        else:
            raise DaceSyntaxError(self, node, 'Unsupported function decorator')

    def _inject_consume_memlets(self, dec, entry, inputs, internal_node, sdfg, state, stream_elem, stream_name):
        """ Inject stream inputs to subgraph when creating a consume scope. """

        # Inject element to internal SDFG arrays
        ntrans = sdfg.temp_data_name()
        sdfg.add_array(ntrans, [1], self.sdfg.arrays[stream_name].dtype)
        internal_memlet = dace.Memlet.simple(ntrans, subsets.Indices([0]))
        external_memlet = dace.Memlet.simple(stream_name, subsets.Indices([0]), num_accesses=-1)

        # Inject to internal tasklet
        if not dec.endswith('scope'):
            injected_node_count = 0
            for s in sdfg.nodes():
                for n in s.nodes():
                    if isinstance(n, nodes.Tasklet):
                        n.add_in_connector(stream_elem)
                        rnode = s.add_read(ntrans, debuginfo=self.current_lineinfo)
                        s.add_edge(rnode, None, n, stream_elem, internal_memlet)
                        injected_node_count += 1
            assert injected_node_count == 1

        # Inject to nested SDFG node
        internal_node.add_in_connector(ntrans)
        stream_node = state.add_read(stream_name, debuginfo=self.current_lineinfo)
        state.add_edge_pair(entry,
                            internal_node,
                            stream_node,
                            external_memlet,
                            scope_connector='stream',
                            internal_connector=ntrans)

        # Mark as input so that no extra edges are added
        inputs[ntrans] = (state, None, set())

    def _parse_for_indices(self, node: ast.Expr):
        """Parses the indices of a for-loop statement

        Arguments:
            node {ast.Expr} -- Target of ast.For node

        Raises:
            DaceSyntaxError: If target is not ast.Tuple
            DaceSyntaxError: If index is not ast.Name
            DaceSyntaxError: If index ID is duplicate

        Returns:
            List[str] -- List of index IDs
        """

        if not isinstance(node, (ast.Name, ast.Tuple)):
            raise DaceSyntaxError(self, node, "Target of ast.For must be a name or a tuple")

        if isinstance(node, ast.Name):
            elts = (node, )
        else:
            elts = node.elts

        indices = []
        for n in elts:
            if not isinstance(n, ast.Name):
                raise DaceSyntaxError(self, n, "For-loop iterator must be ast.Name")
            idx_id = n.id
            if idx_id in indices:
                raise DaceSyntaxError(self, n, "Duplicate index id ({}) in for-loop".format(idx_id))
            indices.append(idx_id)

        return indices

    def _parse_value(self, node: Union[ast.Name, ast.Num, ast.Constant]):
        """Parses a value

        Arguments:
            node {Union[ast.Name, ast.Num, ast.Constant]} -- Value node

        Raises:
            DaceSyntaxError: If node is not ast.Name or ast.Num/Constant

        Returns:
            str -- Value id or number as string
        """

        if isinstance(node, ast.Name):
            return node.id
        elif isinstance(node, ast.Num):
            return str(node.n)
        elif isinstance(node, ast.Constant):
            return str(node.value)
        else:
            return str(self.visit(node))

    def _parse_slice(self, node: ast.Slice):
        """Parses a range

        Arguments:
            node {ast.Slice} -- Slice node

        Returns:
            Tuple[str] -- Range in (from, to, step) format
        """

        return (self._parse_value(node.lower), self._parse_value(node.upper),
                self._parse_value(node.step) if node.step is not None else "1")

    def _parse_index_as_range(self, node: Union[ast.Index, ast.Tuple]):
        """
        Parses an index as range

        :param node: Index node
        :return: Range in (from, to, step) format
        """
        if isinstance(node, ast.Index):
            val = self._parse_value(node.value)
        elif isinstance(node, ast.Tuple):
            val = self._parse_value(node.elts)
        else:
            val = self._parse_value(node)
        return (val, val, "1")

    def _parse_for_iterator(self, node: ast.Expr):
        """Parses the iterator of a for-loop statement

        Arguments:
            node {ast.Expr} -- Iterator (iter) of ast.For node

        Raises:
            DaceSyntaxError: If iterator is not ast.Subscript
            DaceSyntaxError: If iterator type is not supported
            NotImplementedError: If iterator type is not implemented

        Returns:
            Tuple[str, List[str], List[ast.AST], Optional[ScheduleType]] --
                                                    Iterator type, iteration
                                                    ranges, and AST versions of
                                                    the ranges. If present, the
                                                    schedule type is returned.
        """

        if isinstance(node, (ast.BinOp)):
            # special case:
            # We allow iterating over binops like:
            # dace.map[0:N] @ ScheduleType
            if not isinstance(node.op, ast.MatMult):
                raise DaceSyntaxError(
                    self, node, "Binop in for-loop iterator is not supported, "
                    "except when using the @ operator to specify "
                    "Schedule types")

            # parse schedule type
            schedule_name = preprocessing.ModuleResolver(self.modules, True).visit(node.right)
            schedule_name = rname(schedule_name)

            if schedule_name.startswith("ScheduleType."):
                # support ScheduleType.<...>
                schedule_type = schedule_name[len("ScheduleType."):]
                schedule = getattr(dtypes.ScheduleType, schedule_type)
            else:
                # check if it's a module (e.g. dace.ScheduleType or dtypes.ScheduleType)
                modname = until(schedule_name, '.')
                if ('.' in schedule_name and modname and modname in self.globals
                        and dtypes.ismodule(self.globals[modname])):
                    schedule = operator.attrgetter(schedule_name[len(modname) + 1:])(self.globals[modname])
                elif schedule_name in self.globals:
                    schedule = self.globals[schedule_name]
                else:
                    schedule = None

                if not isinstance(schedule, dtypes.ScheduleType):
                    raise DaceSyntaxError(self, node, "RHS of dace.map @ operand must be a ScheduleType")

            node = node.left

        else:
            schedule = None

        if not isinstance(node, (ast.Call, ast.Subscript)):
            raise DaceSyntaxError(self, node, "Iterator of ast.For must be a function or a subscript")

        iter_name = preprocessing.ModuleResolver(self.modules, True).visit(node)
        iterator = rname(iter_name)

        ast_ranges = []

        if iterator not in {'range', 'prange', 'parrange', 'dace.map'}:
            raise DaceSyntaxError(self, node, "Iterator {} is unsupported".format(iterator))
        if schedule is not None and iterator == "range":
            raise DaceSyntaxError(self, node, "Cannot specify schedule on range loops")
        elif iterator in ['range', 'prange', 'parrange']:
            # AST nodes for common expressions
            zero = ast.parse('0').body[0]
            one = ast.parse('1').body[0]

            def visit_ast_or_value(arg):
                ast_res = self._visit_ast_or_value(arg)
                val_res = self._parse_value(ast_res)
                return val_res, ast_res

            if len(node.args) == 1:  # (par)range(stop)
                valr, astr = visit_ast_or_value(node.args[0])
                ranges = [('0', valr, '1')]
                ast_ranges = [(zero, astr, one)]
            elif len(node.args) == 2:  # (par)range(start, stop)
                valr0, astr0 = visit_ast_or_value(node.args[0])
                valr1, astr1 = visit_ast_or_value(node.args[1])
                ranges = [(valr0, valr1, '1')]
                ast_ranges = [(astr0, astr1, one)]
            elif len(node.args) == 3:  # (par)range(start, stop, step)
                valr0, astr0 = visit_ast_or_value(node.args[0])
                valr1, astr1 = visit_ast_or_value(node.args[1])
                valr2, astr2 = visit_ast_or_value(node.args[2])
                ranges = [(valr0, valr1, valr2)]
                ast_ranges = [(astr0, astr1, astr2)]
            else:
                raise DaceSyntaxError(self, node, 'Invalid number of arguments for "%s"' % iterator)
            if iterator in ('prange', 'parrange'):
                iterator = 'dace.map'
        else:
            ranges = []
            if isinstance(node.slice, (ast.Tuple, ast.ExtSlice)):
                for s in node.slice.dims:
                    ranges.append(self._parse_slice(s))
            elif isinstance(node.slice, ast.Slice):
                ranges.append(self._parse_slice(node.slice))
            else:  # isinstance(node.slice, ast.Index) is True
                ranges.append(self._parse_index_as_range(node.slice))

        return (iterator, ranges, ast_ranges, schedule)

    def _parse_map_inputs(self, name: str, params: List[Tuple[str, str]],
                          node: ast.AST) -> Tuple[Dict[str, str], Dict[str, Memlet]]:
        """ Parse map parameters for data-dependent inputs, modifying the
            parameter dictionary and returning relevant memlets.

            :return: A 2-tuple of (parameter dictionary, mapping from connector
                     name to memlet).
        """
        new_params = []
        map_inputs = {}
        ctr = 0
        for k, v in params:
            vsp = list(v.split(':'))
            for i, (val, vid) in enumerate(zip(vsp, 'best')):
                # Walk through expression, find functions and replace with
                # variables
                repldict = {}
                symval = pystr_to_symbolic(val)

                for atom in symval.free_symbols:
                    if symbolic.issymbolic(atom, self.sdfg.constants):
                        # Check for undefined variables
                        atomstr = str(atom)
                        if atomstr not in self.defined:
                            raise DaceSyntaxError(self, node, 'Undefined variable "%s"' % atom)
                        # Add to global SDFG symbols

                        # If scalar, should add dynamic map connector
                        candidate = atomstr
                        if candidate in self.variables and self.variables[candidate] in self.sdfg.arrays:
                            candidate = self.variables[candidate]

                        if candidate in self.sdfg.arrays and (isinstance(self.sdfg.arrays[candidate], data.Scalar) or
                                                              (isinstance(self.sdfg.arrays[candidate], data.Array)
                                                               and self.sdfg.arrays[candidate].shape == (1, ))):
                            newvar = '__%s_%s%d' % (name, vid, ctr)
                            repldict[atomstr] = newvar
                            map_inputs[newvar] = Memlet.from_array(candidate, self.sdfg.arrays[candidate])
                            ctr += 1
                        elif candidate not in self.sdfg.symbols:
                            self.sdfg.add_symbol(atomstr, self.defined[candidate].dtype)

                for expr in symbolic.swalk(symval):
                    if symbolic.is_sympy_userfunction(expr):
                        # If function contains a function
                        if any(symbolic.contains_sympy_functions(a) for a in expr.args):
                            raise DaceSyntaxError(self, node, 'Indirect accesses not supported in map ranges')
                        arr = expr.func.__name__
                        newvar = '__%s_%s%d' % (name, vid, ctr)
                        repldict[arr] = newvar
                        # Create memlet
                        args = ','.join([str(a) for a in expr.args])
                        if arr in self.variables:
                            arr = self.variables[arr]
                        if not isinstance(arr, str) or arr not in self.sdfg.arrays:
                            rng = subsets.Range.from_string(args)
                            args = str(rng)
                        map_inputs[newvar] = Memlet.simple(arr, args)
                        # ','.join([str(a) for a in expr.args]))
                        ctr += 1
                # Replace functions with new variables
                for find, replace in repldict.items():
                    val = re.sub(r"%s\(.*?\)" % find, val, replace)
                vsp[i] = val

            new_params.append((k, ':'.join(vsp)))

        return new_params, map_inputs

    def _parse_consume_inputs(self, node: ast.FunctionDef) -> Tuple[str, str, Tuple[str, str], str, str]:
        """ Parse consume parameters from AST.
        
            :return: A 5-tuple of Stream name, internal stream name,
                     (PE index, number of PEs), condition, chunk size.
        """

        # Consume scopes in Python are defined as functions with the following
        # syntax:
        # @dace.consume(<stream name>, <number of PEs>[, <quiescence condition>,
        #               <chunk size>)
        # def func(<internal stream element name>, <internal PE index name>):

        # Parse decorator
        dec = node.decorator_list[0]
        if hasattr(dec, 'args') and len(dec.args) >= 2:
            stream_name = self.visit(dec.args[0])
            num_PEs = pystr_to_symbolic(self.visit(dec.args[1]))
            if len(dec.args) >= 3:
                # TODO: Does not work if the condition uses arrays
                condition = astutils.unparse(dec.args[2])
            else:
                condition = None  # Run until stream is empty
            if len(dec.args) >= 4:
                chunksize = pystr_to_symbolic(self.visit(dec.args[3]))
            else:
                chunksize = 1
        else:
            raise DaceSyntaxError(self, node, 'Consume scope decorator must contain at least two arguments')

        # Parse function
        if len(node.args.args) != 2:
            raise DaceSyntaxError(self, node, 'Consume scope function must contain two arguments')

        stream_elem, PE_index = tuple(a.arg for a in node.args.args)

        return (stream_name, stream_elem, (PE_index, num_PEs), condition, chunksize)

    def _find_access(self, name: str, rng: subsets.Range, mode: str):
        for n, r, m in self.accesses:
            if n == name and m == mode:
                if r == rng:
                    return True
                elif r.covers(rng):
                    print("WARNING: New access {n}[{rng}] already covered by {n}[{r}]".format(n=name, rng=rng, r=r))
                elif rng.covers(r):
                    print("WARNING: New access {n}[{rng}] covers previous access {n}[{r}]".format(n=name, rng=rng, r=r))
                return False

    def _get_array_or_closure(self, name: str) -> data.Data:
        if name in self.sdfg.arrays:
            return self.sdfg.arrays[name]
        elif name in self.scope_arrays:
            return self.scope_arrays[name]
        elif name in self.closure.closure_arrays:
            return self.closure.closure_arrays[name][1]

        raise NameError(f'Array "{name}" not found in outer scope or closure')

    def _add_dependencies(self,
                          state: SDFGState,
                          internal_node: nodes.CodeNode,
                          entry_node: nodes.EntryNode,
                          exit_node: nodes.ExitNode,
                          inputs: DependencyType,
                          outputs: DependencyType,
                          map_inputs: Dict[str, Memlet] = None,
                          symbols: Dict[str, 'dace.symbol'] = dict()):

        # Parse map inputs (for memory-based ranges)
        if map_inputs:
            for conn, memlet in map_inputs.items():
                if self.nested:
                    # TODO: Make this work nested for-loops
                    new_name, _ = self._add_read_access(memlet.data, memlet.subset, None)
                    memlet = Memlet.from_array(new_name, self.sdfg.arrays[new_name])
                else:
                    new_name = memlet.data

                read_node = state.add_read(new_name, debuginfo=self.current_lineinfo)
                entry_node.add_in_connector(conn)
                state.add_edge(read_node, None, entry_node, conn, memlet)

        # Parse internal node inputs and indirect memory accesses
        if inputs:
            for conn, v in inputs.items():
                inner_state, memlet_or_node, inner_indices = v
                if memlet_or_node is None:  # Input already handled outside
                    continue

                if isinstance(memlet_or_node, nodes.Tasklet):
                    tasklet: nodes.Tasklet = memlet_or_node
                    # Create a code->code node
                    new_scalar = self.sdfg.temp_data_name()
                    if isinstance(internal_node, nodes.NestedSDFG):
                        dtype = internal_node.sdfg.arrays[conn].dtype
                    else:
                        raise SyntaxError('Cannot determine connector type for tasklet input dependency')
                    self.sdfg.add_scalar(new_scalar, dtype, transient=True)
                    accessnode = state.add_access(new_scalar)
                    state.add_edge(tasklet, conn, accessnode, None, dace.Memlet.simple(new_scalar, '0'))
                    state.add_edge(accessnode, None, internal_node, conn, dace.Memlet.simple(new_scalar, '0'))
                    if entry_node is not None:
                        state.add_edge(entry_node, None, tasklet, None, dace.Memlet())
                    continue

                memlet: Memlet = copy.deepcopy(memlet_or_node)

                arr = self._get_array_or_closure(memlet.data)

                # for s, r in symbols.items():
                #     memlet = propagate_subset([memlet], arr, [s], r, use_dst=False, defined_variables=set())
                if _subset_has_indirection(memlet.subset, self):
                    read_node = entry_node
                    if entry_node is None:
                        read_node = state.add_read(memlet.data, debuginfo=self.current_lineinfo)
                    add_indirection_subgraph(self.sdfg, state, read_node, internal_node, memlet, conn, self)
                    continue
                vname = memlet.data
                if memlet.data not in self.sdfg.arrays:
                    # if entry_node:
                    #     scope_memlet = propagate_memlet(state, memlet, entry_node, True, arr)
                    # else:
                    #     scope_memlet = copy.deepcopy(memlet)
                    # irng = memlet.subset
                    # orng = copy.deepcopy(scope_memlet.subset)
                    # outer_indices = []
                    # for n, (i, o) in enumerate(zip(irng, orng)):
                    #     if i == o and n not in inner_indices:
                    #         outer_indices.append(n)
                    #     elif n not in inner_indices:
                    #         inner_indices.add(n)
                    # # Avoid the case where all indices are outer,
                    # # i.e., the whole array is carried through the nested SDFG levels.
                    # if len(outer_indices) < len(irng) or irng.num_elements() == 1:
                    #     irng.pop(outer_indices)
                    #     orng.pop(outer_indices)
                    #     irng.offset(orng, True)
                    # if (memlet.data, scope_memlet.subset, 'w') in self.accesses:
                    #     vname = self.accesses[(memlet.data, scope_memlet.subset, 'w')][0]
                    #     memlet = Memlet.simple(vname, str(irng))
                    # elif (memlet.data, scope_memlet.subset, 'r') in self.accesses:
                    #     vname = self.accesses[(memlet.data, scope_memlet.subset, 'r')][0]
                    #     memlet = Memlet.simple(vname, str(irng))
                    # elif memlet.data in self.closure.closure_arrays:
                    #     self.sdfg.add_datadesc(memlet.data, copy.deepcopy(arr))
                    #     vname = memlet.data
                    #     self.inputs[vname] = (state, memlet, [])
                    # else:
                    #     name = memlet.data
                    #     vname = "{c}_in_from_{s}{n}".format(c=conn,
                    #                                         s=self.sdfg.nodes().index(state),
                    #                                         n=('_%s' % state.node_id(entry_node) if entry_node else ''))
                    #     self.accesses[(name, scope_memlet.subset, 'r')] = (vname, orng)
                    #     orig_shape = orng.size()
                    #     shape = [d for i, d in enumerate(orig_shape) if d != 1 or i in inner_indices]
                    #     strides = [i for j, i in enumerate(arr.strides) if j not in outer_indices]
                    #     strides = [
                    #         s for i, (d, s) in enumerate(zip(orig_shape, strides)) if d != 1 or i in inner_indices
                    #     ]
                    #     if not shape:
                    #         shape = [1]
                    #         strides = [1]
                    #     # TODO: Formulate this better
                    #     if not strides:
                    #         strides = [arr.strides[-1]]
                    #     dtype = arr.dtype
                    #     if isinstance(arr, data.Stream):
                    #         self.sdfg.add_stream(vname, dtype)
                    #     else:
                    #         self.sdfg.add_array(vname, shape, dtype, strides=strides)
                    #     self.inputs[vname] = (state, scope_memlet, inner_indices)
                    #     memlet.data = vname
                    #     # memlet.subset.offset(memlet.subset, True, outer_indices)
                    desc = arr.clone()
                    desc.transient = False
                    self.sdfg.add_datadesc(vname, desc)
                else:
                    desc = self.sdfg.arrays[memlet.data]

                # NOTE: If the descriptor is transient, then the data is declared at the current scope.
                # NOTE: Therefore, we don't propagate the dependency to the parent scope.
                if not desc.transient and vname not in self.inputs:
                    self.inputs[vname] = (state, memlet, inner_indices)

                read_node = state.add_read(vname, debuginfo=self.current_lineinfo)

                if entry_node is not None:
                    state.add_memlet_path(read_node,
                                          entry_node,
                                          internal_node,
                                          memlet=copy.deepcopy(memlet),
                                          src_conn=None,
                                          dst_conn=conn)
                else:
                    state.add_edge(read_node, None, internal_node, conn, copy.deepcopy(memlet))
        else:
            if entry_node is not None:
                state.add_nedge(entry_node, internal_node, dace.Memlet())

        # Parse internal node outputs
        if outputs:
            for conn, v in outputs.items():
                inner_state, memlet, inner_indices = v
                if memlet is None:  # Output already handled outside
                    continue

                arr = self._get_array_or_closure(memlet.data)

                # for s, r in symbols.items():
                #     memlet = propagate_subset([memlet], arr, [s], r, use_dst=True, defined_variables=set())
                if _subset_has_indirection(memlet.subset, self):
                    write_node = exit_node
                    if exit_node is None:
                        write_node = state.add_write(memlet.data, debuginfo=self.current_lineinfo)
                    add_indirection_subgraph(self.sdfg, state, internal_node, write_node, memlet, conn, self, True)
                    continue
                # inner_memlet = memlet
                vname = memlet.data
                if memlet.data not in self.sdfg.arrays:
                    # if entry_node:
                    #     scope_memlet = propagate_memlet(state, memlet, entry_node, True, arr)
                    # else:
                    #     scope_memlet = copy.deepcopy(memlet)
                    # irng = memlet.subset
                    # orng = copy.deepcopy(scope_memlet.subset)
                    # outer_indices = []
                    # for n, (i, o) in enumerate(zip(irng, orng)):
                    #     if i == o and n not in inner_indices:
                    #         outer_indices.append(n)
                    #     elif n not in inner_indices:
                    #         inner_indices.add(n)
                    # # Avoid the case where all indices are outer,
                    # # i.e., the whole array is carried through the nested SDFG levels.
                    # if len(outer_indices) < len(irng) or irng.num_elements() == 1:
                    #     irng.pop(outer_indices)
                    #     orng.pop(outer_indices)
                    #     irng.offset(orng, True)
                    # if self._find_access(memlet.data, scope_memlet.subset, 'w'):
                    #     vname = self.accesses[(memlet.data, scope_memlet.subset, 'w')][0]
                    #     inner_memlet = Memlet.simple(vname, str(irng))
                    #     inner_memlet.num_accesses = memlet.num_accesses
                    #     inner_memlet.dynamic = memlet.dynamic
                    # elif memlet.data in self.closure.closure_arrays:
                    #     self.sdfg.add_datadesc(memlet.data, copy.deepcopy(arr))
                    #     vname = memlet.data
                    #     self.outputs[vname] = (state, memlet, [])
                    # else:
                    #     name = memlet.data
                    #     vname = "{c}_out_of_{s}{n}".format(c=conn,
                    #                                        s=self.sdfg.nodes().index(state),
                    #                                        n=('_%s' % state.node_id(exit_node) if exit_node else ''))
                    #     self.accesses[(name, scope_memlet.subset, 'w')] = (vname, orng)
                    #     orig_shape = orng.size()
                    #     shape = [d for d in orig_shape if d != 1]
                    #     shape = [d for i, d in enumerate(orig_shape) if d != 1 or i in inner_indices]
                    #     strides = [i for j, i in enumerate(arr.strides) if j not in outer_indices]
                    #     strides = [
                    #         s for i, (d, s) in enumerate(zip(orig_shape, strides)) if d != 1 or i in inner_indices
                    #     ]
                    #     if not shape:
                    #         shape = [1]
                    #         strides = [1]
                    #     # TODO: Formulate this better
                    #     if not strides:
                    #         strides = [arr.strides[-1]]
                    #     dtype = arr.dtype
                    #     if isinstance(arr, data.Stream):
                    #         self.sdfg.add_stream(vname, dtype)
                    #     else:
                    #         self.sdfg.add_array(vname, shape, dtype, strides=strides)
                    #     self.outputs[vname] = (state, scope_memlet, inner_indices)
                    #     inner_memlet.data = vname
                    #     # memlet.subset.offset(memlet.subset, True, outer_indices)
                    desc = arr.clone()
                    desc.transient = False
                    self.sdfg.add_datadesc(vname, desc)
                else:
                    desc = self.sdfg.arrays[memlet.data]

                if not desc.transient and vname not in self.outputs:
                    self.outputs[vname] = (state, memlet, inner_indices)

                write_node = state.add_write(vname, debuginfo=self.current_lineinfo)
                if exit_node is not None:
                    state.add_memlet_path(internal_node,
                                          exit_node,
                                          write_node,
                                          memlet=copy.deepcopy(memlet),
                                          src_conn=conn,
                                          dst_conn=None)
                else:
                    state.add_edge(internal_node, conn, write_node, None, copy.deepcopy(memlet))
        else:
            if exit_node is not None:
                state.add_nedge(internal_node, exit_node, dace.Memlet())

    def _add_nested_symbols(self, nsdfg_node: nodes.NestedSDFG):
        """ 
        Adds symbols from nested SDFG mapping values (if appear as globals)
        to current SDFG.
        """
        for mv in nsdfg_node.symbol_mapping.values():
            for sym in mv.free_symbols:
                if sym.name not in self.sdfg.symbols:
                    if (sym.name in self.globals and isinstance(self.globals[sym.name], symbolic.symbol)):
                        self.sdfg.add_symbol(sym.name, self.globals[sym.name].dtype)
                    elif sym.name in self.closure.callbacks:
                        self.sdfg.add_symbol(sym.name, nsdfg_node.sdfg.symbols[sym.name])

    def _recursive_visit(self,
                         body: List[ast.AST],
                         name: str,
                         lineno: int,
                         last_state=True,
                         extra_symbols=None) -> Tuple[SDFGState, SDFGState, SDFGState, bool]:
        """ Visits a subtree of the AST, creating special states before and after the visit. Returns the previous state,
            and the first and last internal states of the recursive visit. Also returns a boolean value indicating
            whether a return statement was met or not. This value can be used by other visitor methods, e.g., visit_If,
            to generate correct control flow. """
        before_state = self.last_state
        self.last_state = None
        first_internal_state = self._add_state('%s_%d' % (name, lineno))

        # Add iteration variables to recursive visit
        if extra_symbols:
            old_globals = self.globals
            self.globals = copy.copy(self.globals)
            self.globals.update(extra_symbols)

        # Recursive loop processing
        return_stmt = False
        for stmt in body:
            self.visit_TopLevel(stmt)
            if isinstance(stmt, ast.Return):
                return_stmt = True

        # Create the next state
        last_internal_state = self.last_state
        if last_state:
            self.last_state = None
            self._add_state('end%s_%d' % (name, lineno))

        # Revert new symbols
        if extra_symbols:
            self.globals = old_globals

        return before_state, first_internal_state, last_internal_state, return_stmt

    def _replace_with_global_symbols(self, expr: sympy.Expr) -> sympy.Expr:
        repldict = dict()
        for s in expr.free_symbols:
            if s.name in self.defined:
                repl = self.defined[s.name]
                # Convert strings to SymPy symbols (for SymPy 1.12)
                if isinstance(repl, str):
                    repl = sympy.Symbol(repl)
                # Filter out callables and iterables (for SymPy 1.12)
                elif repl is None or isinstance(repl, (Callable, Iterable)):
                    continue
                repldict[s] = repl
        return expr.subs(repldict)

    def visit_For(self, node: ast.For):
        # We allow three types of for loops:
        # 1. `for i in range(...)`: Creates a looping state
        # 2. `for i in parrange(...)`: Creates a 1D map
        # 3. `for i,j,k in dace.map[0:M, 0:N, 0:K]`: Creates an ND map
        # print(ast.dump(node))
        indices = self._parse_for_indices(node.target)
        iterator, ranges, ast_ranges, schedule = self._parse_for_iterator(node.iter)

        if len(indices) != len(ranges):
            raise DaceSyntaxError(self, node, "Number of indices and ranges of for-loop do not match")

        if iterator == 'dace.map':
            if node.orelse:
                raise DaceSyntaxError(self, node, '"else" clause not supported on DaCe maps')
            if schedule is None:
                schedule = dtypes.ScheduleType.Default

            state = self._add_state('MapState')
            params = [(k, ':'.join([str(t) for t in v])) for k, v in zip(indices, ranges)]
            params, map_inputs = self._parse_map_inputs('map_%d' % node.lineno, params, node)
            me, mx = state.add_map(name='%s_%d' % (self.name, node.lineno),
                                   ndrange=params,
                                   debuginfo=self.current_lineinfo,
                                   schedule=schedule)
            # body = SDFG('MapBody')
            body, inputs, outputs, symbols = self._parse_subprogram(
                self.name,
                node,
                extra_symbols=self._symbols_from_params(params, map_inputs),
                extra_map_symbols=self._symbols_from_params(params, map_inputs))
            tasklet = state.add_nested_sdfg(body,
                                            self.sdfg,
                                            inputs.keys(),
                                            outputs.keys(),
                                            debuginfo=self.current_lineinfo)
            self._add_nested_symbols(tasklet)
            self._add_dependencies(state, tasklet, me, mx, inputs, outputs, map_inputs, symbols)
        elif iterator == 'range':
            # Create an extra typed symbol for the loop iterate
            from dace.codegen.tools.type_inference import infer_expr_type

            sym_name = indices[0]
            integer = True
            nonnegative = None
            positive = None

            start = self._replace_with_global_symbols(symbolic.pystr_to_symbolic(ranges[0][0]))
            stop = self._replace_with_global_symbols(symbolic.pystr_to_symbolic(ranges[0][1]))
            step = self._replace_with_global_symbols(symbolic.pystr_to_symbolic(ranges[0][2]))
            eoff = -1
            if (step < 0) == True:
                eoff = 1
            try:
                conditions = [s >= 0 for s in (start, stop, step)]
                if (conditions == [True, True, True] or (start > stop and step < 0)):
                    nonnegative = True
                    if start != 0:
                        positive = True
            except:
                pass

            sym_obj = symbolic.symbol(indices[0],
                                      dtypes.result_type_of(infer_expr_type(ranges[0][0], self.sdfg.symbols),
                                                            infer_expr_type(ranges[0][1], self.sdfg.symbols),
                                                            infer_expr_type(ranges[0][2], self.sdfg.symbols)),
                                      integer=integer,
                                      nonnegative=nonnegative,
                                      positive=positive)

            # TODO: What if two consecutive loops use the same symbol
            # but different ranges?
            if sym_name in self.sdfg.symbols.keys():
                for k, v in self.symbols.items():
                    if (str(k) == sym_name and v != subsets.Range([(start, stop + eoff, step)])):
                        warnings.warn("Two for-loops using the same variable ({}) but "
                                      "different ranges in the same nested SDFG level. "
                                      "This may work but is not officially supported."
                                      "".format(sym_name))
                        break
            else:
                self.sdfg.add_symbol(sym_name, sym_obj.dtype)

            extra_syms = {sym_name: sym_obj}

            self.symbols[sym_obj] = subsets.Range([(start, stop + eoff, step)])

            # Add range symbols as necessary
            for rng in ranges[0]:
                symrng = pystr_to_symbolic(rng)
                for atom in symrng.free_symbols:
                    if symbolic.issymbolic(atom, self.sdfg.constants):
                        astr = str(atom)
                        # Check for undefined variables
                        if astr not in self.defined:
                            raise DaceSyntaxError(self, node, 'Undefined variable "%s"' % atom)
                        # Add to global SDFG symbols if not a scalar
                        if (astr not in self.sdfg.symbols and not (astr in self.variables or astr in self.sdfg.arrays)):
                            self.sdfg.add_symbol(astr, atom.dtype)

            # Add an initial loop state with a None last_state (so as to not
            # create an interstate edge)
            self.loop_idx += 1
            self.continue_states.append([])
            self.break_states.append([])
            laststate, first_loop_state, last_loop_state, _ = self._recursive_visit(node.body,
                                                                                    'for',
                                                                                    node.lineno,
                                                                                    extra_symbols=extra_syms)
            end_loop_state = self.last_state

            # Add loop to SDFG
            loop_cond = '>' if ((pystr_to_symbolic(ranges[0][2]) < 0) == True) else '<'
            incr = {indices[0]: '%s + %s' % (indices[0], astutils.unparse(ast_ranges[0][2]))}
            _, loop_guard, loop_end = self.sdfg.add_loop(
                laststate, first_loop_state, end_loop_state, indices[0], astutils.unparse(ast_ranges[0][0]),
                '%s %s %s' % (indices[0], loop_cond, astutils.unparse(ast_ranges[0][1])), incr[indices[0]],
                last_loop_state)

            # Handle else clause
            if node.orelse:
                # Continue visiting body
                for stmt in node.orelse:
                    self.visit(stmt)

                # The state that all "break" edges go to
                loop_end = self._add_state(f'postloop_{node.lineno}')

            body_states = list(
                sdutil.dfs_conditional(self.sdfg,
                                       sources=[first_loop_state],
                                       condition=lambda p, c: c is not loop_guard))

            continue_states = self.continue_states.pop()
            while continue_states:
                next_state = continue_states.pop()
                out_edges = self.sdfg.out_edges(next_state)
                for e in out_edges:
                    self.sdfg.remove_edge(e)
                self.sdfg.add_edge(next_state, loop_guard, dace.InterstateEdge(assignments=incr))
            break_states = self.break_states.pop()
            while break_states:
                next_state = break_states.pop()
                out_edges = self.sdfg.out_edges(next_state)
                for e in out_edges:
                    self.sdfg.remove_edge(e)
                self.sdfg.add_edge(next_state, loop_end, dace.InterstateEdge())
            self.loop_idx -= 1

            for state in body_states:
                if not nx.has_path(self.sdfg.nx, loop_guard, state):
                    self.sdfg.remove_node(state)
        else:
            raise DaceSyntaxError(self, node, 'Unsupported for-loop iterator "%s"' % iterator)

    def _is_test_simple(self, node: ast.AST):
        # Fix for scalar promotion tests
        # TODO: Maybe those tests should use the SDFG API instead of the
        # Python frontend which can change how it handles conditions.
        simple_ast_nodes = (ast.Constant, ast.Name, ast.NameConstant, ast.Num)
        is_test_simple = isinstance(node, simple_ast_nodes)
        if not is_test_simple:
            if isinstance(node, ast.Compare):
                is_left_simple = isinstance(node.left, simple_ast_nodes)
                is_right_simple = (len(node.comparators) == 1 and isinstance(node.comparators[0], simple_ast_nodes))
                if is_left_simple and is_right_simple:
                    return True
            elif isinstance(node, ast.BoolOp):
                return all(self._is_test_simple(value) for value in node.values)
        return is_test_simple

    def _visit_test(self, node: ast.Expr):
        is_test_simple = self._is_test_simple(node)

        # Visit test-condition
        if not is_test_simple:
            parsed_node = self.visit(node)
            if isinstance(parsed_node, (list, tuple)) and len(parsed_node) == 1:
                parsed_node = parsed_node[0]
            if isinstance(parsed_node, str) and parsed_node in self.sdfg.arrays:
                datadesc = self.sdfg.arrays[parsed_node]
                if isinstance(datadesc, data.Array):
                    parsed_node += '[0]'
        else:
            parsed_node = astutils.unparse(node)

        # Generate conditions
        cond = astutils.unparse(parsed_node)
        cond_else = astutils.unparse(astutils.negate_expr(parsed_node))

        return cond, cond_else

    def visit_While(self, node: ast.While):
        # Get loop condition expression
        begin_guard = self._add_state("while_guard")
        loop_cond, _ = self._visit_test(node.test)
        end_guard = self.last_state

        # Parse body
        self.loop_idx += 1
        self.continue_states.append([])
        self.break_states.append([])
        laststate, first_loop_state, last_loop_state, _ = \
            self._recursive_visit(node.body, 'while', node.lineno)
        end_loop_state = self.last_state

        assert (laststate == end_guard)

        # Add symbols from test as necessary
        symcond = pystr_to_symbolic(loop_cond)
        if symbolic.issymbolic(symcond):
            for atom in symcond.free_symbols:
                if symbolic.issymbolic(atom, self.sdfg.constants):
                    astr = str(atom)
                    # Check for undefined variables
                    if astr not in self.defined:
                        raise DaceSyntaxError(self, node, 'Undefined variable "%s"' % atom)
                    # Add to global SDFG symbols if not a scalar
                    if (astr not in self.sdfg.symbols and astr not in self.variables):
                        self.sdfg.add_symbol(astr, atom.dtype)

        # Add loop to SDFG
        _, loop_guard, loop_end = self.sdfg.add_loop(laststate, first_loop_state, end_loop_state, None, None, loop_cond,
                                                     None, last_loop_state)

        # Connect the correct while-guard state
        # Current state:
        # begin_guard -> ... -> end_guard/laststate -> loop_guard -> first_loop
        # Desired state:
        # begin_guard -> ... -> end_guard/laststate -> first_loop
        for e in list(self.sdfg.in_edges(loop_guard)):
            if e.src != laststate:
                self.sdfg.add_edge(e.src, begin_guard, e.data)
            self.sdfg.remove_edge(e)
        for e in list(self.sdfg.out_edges(loop_guard)):
            self.sdfg.add_edge(end_guard, e.dst, e.data)
            self.sdfg.remove_edge(e)
        self.sdfg.remove_node(loop_guard)

        # Handle else clause
        if node.orelse:
            # Continue visiting body
            for stmt in node.orelse:
                self.visit(stmt)

            # The state that all "break" edges go to
            loop_end = self._add_state(f'postwhile_{node.lineno}')

        body_states = list(
            sdutil.dfs_conditional(self.sdfg, sources=[first_loop_state], condition=lambda p, c: c is not loop_guard))

        continue_states = self.continue_states.pop()
        while continue_states:
            next_state = continue_states.pop()
            out_edges = self.sdfg.out_edges(next_state)
            for e in out_edges:
                self.sdfg.remove_edge(e)
            self.sdfg.add_edge(next_state, begin_guard, dace.InterstateEdge())
        break_states = self.break_states.pop()
        while break_states:
            next_state = break_states.pop()
            out_edges = self.sdfg.out_edges(next_state)
            for e in out_edges:
                self.sdfg.remove_edge(e)
            self.sdfg.add_edge(next_state, loop_end, dace.InterstateEdge())
        self.loop_idx -= 1

        for state in body_states:
            if not nx.has_path(self.sdfg.nx, end_guard, state):
                self.sdfg.remove_node(state)

    def visit_Break(self, node: ast.Break):
        if self.loop_idx < 0:
            error_msg = "'break' is only supported inside for and while loops "
            if self.nested:
                error_msg += ("('break' is not supported in Maps and cannot be "
                              " used in nested DaCe program calls to break out "
                              " of loops of outer scopes)")
            raise DaceSyntaxError(self, node, error_msg)
        self.break_states[self.loop_idx].append(self.last_state)

    def visit_Continue(self, node: ast.Continue):
        if self.loop_idx < 0:
            error_msg = ("'continue' is only supported inside for and while loops ")
            if self.nested:
                error_msg += ("('continue' is not supported in Maps and cannot "
                              " be used in nested DaCe program calls to "
                              " continue loops of outer scopes)")
            raise DaceSyntaxError(self, node, error_msg)
        self.continue_states[self.loop_idx].append(self.last_state)

    def visit_If(self, node: ast.If):
        # Add a guard state
        self._add_state('if_guard')
        self.last_state.debuginfo = self.current_lineinfo

        # Generate conditions
        cond, cond_else = self._visit_test(node.test)

        # Visit recursively
        laststate, first_if_state, last_if_state, return_stmt = \
            self._recursive_visit(node.body, 'if', node.lineno)
        end_if_state = self.last_state

        # Connect the states
        self.sdfg.add_edge(laststate, first_if_state, dace.InterstateEdge(cond))
        self.sdfg.add_edge(last_if_state, end_if_state, dace.InterstateEdge(condition=f"{not return_stmt}"))

        # Process 'else'/'elif' statements
        if len(node.orelse) > 0:
            # Visit recursively
            _, first_else_state, last_else_state, return_stmt = \
                self._recursive_visit(node.orelse, 'else', node.lineno, False)

            # Connect the states
            self.sdfg.add_edge(laststate, first_else_state, dace.InterstateEdge(cond_else))
            self.sdfg.add_edge(last_else_state, end_if_state, dace.InterstateEdge(condition=f"{not return_stmt}"))
            self.last_state = end_if_state
        else:
            self.sdfg.add_edge(laststate, end_if_state, dace.InterstateEdge(cond_else))

    def _parse_tasklet(self, state: SDFGState, node: TaskletType, name=None):

        # Looking for the first argument in a tasklet annotation: @dace.tasklet(STRING HERE)
        langInf = None
        if isinstance(node, ast.FunctionDef) and \
            hasattr(node, 'decorator_list') and \
            isinstance(node.decorator_list, list) and \
            len(node.decorator_list) > 0 and \
            hasattr(node.decorator_list[0], 'args') and \
            isinstance(node.decorator_list[0].args, list) and \
            len(node.decorator_list[0].args) > 0 and \
            hasattr(node.decorator_list[0].args[0], 'value'):

            langArg = node.decorator_list[0].args[0].value
            langInf = dtypes.Language[langArg]

        ttrans = TaskletTransformer(self,
                                    self.defined,
                                    self.sdfg,
                                    state,
                                    self.filename,
                                    lang=langInf,
                                    nested=self.nested,
                                    scope_arrays=self.scope_arrays,
                                    scope_vars=self.scope_vars,
                                    variables=self.variables,
                                    accesses=self.accesses,
                                    symbols=self.symbols)
        node, inputs, outputs, self.accesses = ttrans.parse_tasklet(node, name)

        # Convert memlets to their actual data nodes
        for i in inputs.values():
            if not isinstance(i, tuple) and i.data in self.scope_vars.keys():
                i.data = self.scope_vars[i.data]
        for o in outputs.values():
            if not isinstance(o, tuple) and o.data in self.scope_vars.keys():
                o.data = self.scope_vars[o.data]
        return node, inputs, outputs, ttrans.sdfg_inputs, ttrans.sdfg_outputs

    def _add_assignment(self,
                        node: Union[ast.Assign, ast.AugAssign],
                        target: Union[str, Tuple[str, subsets.Range]],
                        operand: Union[str, Tuple[str, subsets.Range]],
                        op: Optional[str] = None,
                        boolarr: Optional[str] = None):
        # TODO: Refactor these if/else blocks. Maybe
        # the subset should never be None?
        if isinstance(target, tuple):
            target_name, target_subset = target
            if target_subset is None:
                target_array = self.sdfg.arrays[target_name]
                target_subset = subsets.Range.from_array(target_array)
        else:
            target_name = target
            target_array = self.sdfg.arrays[target_name]
            target_subset = subsets.Range.from_array(target_array)
        if isinstance(operand, tuple):
            op_name, op_subset = operand
            if op_subset is None:
                op_array = self.sdfg.arrays[op_name]
                op_subset = subsets.Range.from_array(op_array)
        elif isinstance(operand, str) and operand in self.sdfg.arrays:
            op_name = operand
            op_array = self.sdfg.arrays[op_name]
            op_subset = subsets.Range.from_array(op_array)
        else:
            op_name = None
            op_array = None
            op_subset = subsets.Range([(0, 0, 1)])
            if symbolic.issymbolic(operand):
                for sym in operand.free_symbols:
                    if str(sym) not in self.sdfg.symbols:
                        self.sdfg.add_symbol(str(sym), self.globals[str(sym)].dtype)
                operand = symbolic.symstr(operand)

        tasklet_code = ''
        input_memlets = {}
        if target_subset.num_elements() != 1:
            target_index = ','.join(['__i%d' % i for i in range(len(target_subset))])
        else:
            target_index = '0'

        # Handle boolean array access
        if boolarr is not None:
            if isinstance(boolarr, str) and boolarr in self.sdfg.arrays:  # Array
                input_memlets['__in_cond'] = Memlet(f'{boolarr}[{target_index}]')
                tasklet_code += 'if __in_cond:\n    '
            else:  # Constant
                tasklet_code += f'if {boolarr}[{target_index}]:\n    '

        state = self._add_state("assign_{l}_{c}".format(l=node.lineno, c=node.col_offset))

        if target_subset.num_elements() != 1:
            if op_subset.num_elements() != 1:
                squeezed = copy.deepcopy(target_subset)
                squeezed.squeeze(offset=False)
                squeezed_op = copy.deepcopy(op_subset)
                squeezed_op.squeeze(offset=False)

                ssize = squeezed.size()
                osize = squeezed_op.size()

                if len(ssize) != len(osize) or any(inequal_symbols(s, o) for s, o in zip(ssize, osize)) or op:

                    _, all_idx_tuples, _, _, inp_idx = _broadcast_to(squeezed.size(), op_subset.size())

                    idx = iter(i for i, _ in all_idx_tuples)
                    target_index = ','.join(
                        next(idx) if size != 1 else str(target_subset.ranges[i][0])
                        for i, size in enumerate(target_subset.size()))

                    inp_idx = inp_idx.split(',')
                    # create a fake subset that would be the input subset broadcasted to the correct size
                    missing_dimensions = squeezed.ranges[:len(all_idx_tuples) - len(inp_idx)]
                    op_dimensions = op_subset.ranges

                    fake_subset = dace.subsets.Range(missing_dimensions + op_dimensions)

                    # use this fake subset to calculate the offset
                    fake_subset.offset(squeezed, True)

                    # we access the inp subset using the computed offset
                    # since the inp_subset may be missing leading dimensions, we reverse-zip-reverse
                    idx_and_subset = reversed(list(zip(reversed(inp_idx), reversed(fake_subset))))

                    inp_memlet = Memlet("{a}[{s}]".format(a=op_name,
                                                          s=','.join(
                                                              [f'{idx} + {s}' for idx, (s, _, _) in idx_and_subset])))
                    out_memlet = Memlet("{a}[{s}]".format(a=target_name, s=target_index))
                    if op:
                        out_memlet.wcr = LambdaProperty.from_string('lambda x, y: x {} y'.format(op))

                    if boolarr is not None:
                        inp_memlet.dynamic = True
                        out_memlet.dynamic = True

                    tasklet_code += '__out = __inp'
                    state.add_mapped_tasklet(state.label, {
                        '__i%d' % i: '%s:%s+1:%s' % (start, end, step)
                        for i, (start, end, step) in enumerate(squeezed)
                    }, {
                        '__inp': inp_memlet,
                        **input_memlets
                    },
                                             tasklet_code, {'__out': out_memlet},
                                             external_edges=True,
                                             debuginfo=self.current_lineinfo)

                else:
                    if boolarr is not None:
                        raise NotImplementedError

                    op1 = state.add_read(op_name, debuginfo=self.current_lineinfo)
                    op2 = state.add_write(target_name, debuginfo=self.current_lineinfo)
                    memlet = Memlet("{a}[{s}]".format(a=target_name, s=target_subset))
                    memlet.other_subset = op_subset
                    if op:
                        memlet.wcr = LambdaProperty.from_string('lambda x, y: x {} y'.format(op))
                    state.add_nedge(op1, op2, memlet)
            else:
                memlet = Memlet("{a}[{s}]".format(a=target_name,
                                                  s=','.join(['__i%d' % i for i in range(len(target_subset))])))
                if op:
                    memlet.wcr = LambdaProperty.from_string('lambda x, y: x {} y'.format(op))
                if op_name:
                    inp_memlet = {'__inp': Memlet("{a}[{s}]".format(a=op_name, s=op_subset))}
                    tasklet_code += '__out = __inp'
                else:
                    inp_memlet = dict()
                    tasklet_code += '__out = {}'.format(operand)

                if boolarr is not None:
                    for m in inp_memlet.values():
                        m.dynamic = True
                    memlet.dynamic = True

                inp_memlet.update(input_memlets)
                state.add_mapped_tasklet(state.label, {
                    '__i%d' % i: '%s:%s+1:%s' % (start, end, step)
                    for i, (start, end, step) in enumerate(target_subset)
                },
                                         inp_memlet,
                                         tasklet_code, {'__out': memlet},
                                         external_edges=True,
                                         debuginfo=self.current_lineinfo)
        else:
            if op_subset.num_elements() != 1:
                raise DaceSyntaxError(self, node, "Incompatible subsets %s and %s" % (target_subset, op_subset))
            if op_name:
                op1 = state.add_read(op_name, debuginfo=self.current_lineinfo)
                inp_conn = {'__inp'}
                tasklet_code += '__out = __inp'
            else:
                inp_conn = set()
                tasklet_code += '__out = {}'.format(operand)
            inp_conn |= set(input_memlets.keys())
            op2 = state.add_write(target_name, debuginfo=self.current_lineinfo)
            tasklet = state.add_tasklet(name=state.label,
                                        inputs=inp_conn,
                                        outputs={'__out'},
                                        code=tasklet_code,
                                        debuginfo=self.current_lineinfo)
            if op_name:
                inp_memlet = Memlet.simple(op_name, '%s' % op_subset)
                if boolarr is not None:
                    inp_memlet.dynamic = True
                state.add_edge(op1, None, tasklet, '__inp', inp_memlet)

            out_memlet = Memlet.simple(target_name, '%s' % target_subset)
            if boolarr is not None:
                out_memlet.dynamic = True

            for cname, memlet in input_memlets.items():
                r = state.add_read(memlet.data)
                state.add_edge(r, None, tasklet, cname, memlet)

            if op:
                out_memlet.wcr = LambdaProperty.from_string('lambda x, y: x {} y'.format(op))

            state.add_edge(tasklet, '__out', op2, None, out_memlet)

    def _add_aug_assignment(self,
                            node: Union[ast.Assign, ast.AugAssign],
                            rtarget: Union[str, Tuple[str, subsets.Range]],
                            wtarget: Union[str, Tuple[str, subsets.Range]],
                            operand: Union[str, Tuple[str, subsets.Range]],
                            op: str,
                            boolarr: Optional[str] = None):

        # TODO: Refactor these if/else blocks. Maybe
        # the subset should never be None?
        if isinstance(rtarget, tuple):
            rtarget_name, rtarget_subset = rtarget
            if rtarget_subset is None:
                rtarget_array = self.sdfg.arrays[rtarget_name]
                rtarget_subset = subsets.Range.from_array(rtarget_array)
        else:
            rtarget_name = rtarget
            rtarget_array = self.sdfg.arrays[rtarget_name]
            rtarget_subset = subsets.Range.from_array(rtarget_array)
        if isinstance(wtarget, tuple):
            wtarget_name, wtarget_subset = wtarget
            if wtarget_subset is None:
                wtarget_array = self.sdfg.arrays[wtarget_name]
                wtarget_subset = subsets.Range.from_array(wtarget_array)
        else:
            wtarget_name = wtarget
            wtarget_array = self.sdfg.arrays[wtarget_name]
            wtarget_subset = subsets.Range.from_array(wtarget_array)
        if isinstance(operand, tuple):
            op_name, op_subset = operand
            if op_subset is None:
                op_array = self.sdfg.arrays[op_name]
                op_subset = subsets.Range.from_array(op_array)
        elif isinstance(operand, str) and operand in self.sdfg.arrays:
            op_name = operand
            op_array = self.sdfg.arrays[op_name]
            op_subset = subsets.Range.from_array(op_array)
        else:
            op_name = None
            op_array = None
            op_subset = subsets.Range([(0, 0, 1)])
            if symbolic.issymbolic(operand):
                for sym in operand.free_symbols:
                    if str(sym) not in self.sdfg.symbols:
                        self.sdfg.add_symbol(str(sym), self.globals[str(sym)].dtype)
                operand = symbolic.symstr(operand)

        tasklet_code = ''
        input_memlets = {}
        if wtarget_subset.num_elements() != 1:
            wtarget_index = ','.join(['__i%d' % i for i in range(len(wtarget_subset))])
        else:
            wtarget_index = '0'

        # Handle boolean array access
        if boolarr is not None:
            if isinstance(boolarr, str) and boolarr in self.sdfg.arrays:  # Array
                input_memlets['__in_cond'] = Memlet(f'{boolarr}[{wtarget_index}]')
                tasklet_code += 'if __in_cond:\n    '
            else:  # Constant
                tasklet_code += f'if {boolarr}[{wtarget_index}]:\n    '

        state = self._add_state("augassign_{l}_{c}".format(l=node.lineno, c=node.col_offset))

        if wtarget_subset.num_elements() != 1:
            if op_subset.num_elements() != 1:
                sqz_osub = copy.deepcopy(op_subset)
                oidx = sqz_osub.squeeze()
                sqz_wsub = copy.deepcopy(wtarget_subset)
                widx = sqz_wsub.squeeze()
                sqz_rsub = copy.deepcopy(rtarget_subset)
                ridx = sqz_rsub.squeeze()
                if (sqz_wsub.size() == sqz_osub.size() and sqz_wsub.size() == sqz_rsub.size()):
                    r_to_w = {i: j for i, j in zip(ridx, widx)}
                    o_to_w = {i: j for i, j in zip(oidx, widx)}
                    # NOTE: Since 'sqz_wsub is squeezed, 'start' should be
                    # equal to 0
                    map_range = {
                        f'__i{widx[i]}': f'{start}:{end} + 1:{step}'
                        for i, (start, end, step) in enumerate(sqz_wsub)
                    }
                    in1_memlet = Memlet.simple(
                        rtarget_name, ','.join([
                            f'__i{r_to_w[i]} + {s}' if i in ridx else str(s)
                            for i, (s, _, _) in enumerate(rtarget_subset)
                        ]))
                    in2_memlet = Memlet.simple(
                        op_name, ','.join([
                            f'__i{o_to_w[i]} + {s}' if i in oidx else str(s) for i, (s, _, _) in enumerate(op_subset)
                        ]))
                    out_memlet = Memlet.simple(
                        wtarget_name, ','.join(
                            [f'__i{i} + {s}' if i in widx else str(s) for i, (s, _, _) in enumerate(wtarget_subset)]))
                    if boolarr is not None:
                        in1_memlet.dynamic = True
                        out_memlet.dynamic = True
                    tasklet_code += '__out = __in1 {op} __in2'.format(op=op)
                    state.add_mapped_tasklet(state.label,
                                             map_range, {
                                                 '__in1': in1_memlet,
                                                 '__in2': in2_memlet,
                                                 **input_memlets,
                                             },
                                             tasklet_code, {'__out': out_memlet},
                                             external_edges=True,
                                             debuginfo=self.current_lineinfo)
                else:
                    if boolarr is not None:
                        raise NotImplementedError
                    op1 = state.add_read(op_name, debuginfo=self.current_lineinfo)
                    op2 = state.add_write(wtarget_name, debuginfo=self.current_lineinfo)
                    memlet = Memlet.simple(wtarget_name, wtarget_subset)
                    memlet.other_subset = op_subset
                    if op is not None:
                        memlet.wcr = LambdaProperty.from_string('lambda x, y: x {} y'.format(op))
                        memlet.wcr_nonatomic = True
                    state.add_nedge(op1, op2, memlet)
            else:
                in1_subset = copy.deepcopy(rtarget_subset)
                in1_subset.offset(wtarget_subset, True)
                in1_memlet = Memlet.simple(rtarget_name,
                                           ','.join(['__i%d + %s' % (i, s) for i, (s, _, _) in enumerate(in1_subset)]))
                if op_name:
                    in2_memlet = Memlet.simple(op_name, '%s' % op_subset)
                    inp_memlets = {'__in1': in1_memlet, '__in2': in2_memlet}
                    tasklet_code += '__out = __in1 {op} __in2'.format(op=op)
                else:
                    inp_memlets = {'__in1': in1_memlet}
                    tasklet_code += '__out = __in1 {op} {n}'.format(op=op, n=operand)
                inp_memlets.update(input_memlets)
                out_memlet = Memlet.simple(wtarget_name, ','.join(['__i%d' % i for i in range(len(wtarget_subset))]))
                if boolarr is not None:
                    in1_memlet.dynamic = True
                    out_memlet.dynamic = True
                state.add_mapped_tasklet(state.label, {
                    '__i%d' % i: '%s:%s+1:%s' % (start, end, step)
                    for i, (start, end, step) in enumerate(wtarget_subset)
                },
                                         inp_memlets,
                                         tasklet_code, {'__out': out_memlet},
                                         external_edges=True,
                                         debuginfo=self.current_lineinfo)
        else:
            if op_subset.num_elements() != 1:
                raise DaceSyntaxError(
                    self, node, "Incompatible subsets %s, %s and %s" % (rtarget_subset, op_subset, wtarget_subset))
            else:
                op1 = state.add_read(rtarget_name, debuginfo=self.current_lineinfo)
                if op_name:
                    op2 = state.add_read(op_name, debuginfo=self.current_lineinfo)
                    inp_conns = {'__in1', '__in2'}
                    tasklet_code += '__out = __in1 {op} __in2'.format(op=op)
                else:
                    inp_conns = {'__in1'}
                    tasklet_code += '__out = __in1 {op} {n}'.format(op=op, n=operand)
                inp_conns |= set(input_memlets.keys())
                op3 = state.add_write(wtarget_name, debuginfo=self.current_lineinfo)
                tasklet = state.add_tasklet(name=state.label,
                                            inputs=inp_conns,
                                            outputs={'__out'},
                                            code=tasklet_code,
                                            debuginfo=self.current_lineinfo)
                in1_memlet = Memlet.simple(rtarget_name, '%s' % rtarget_subset)
                if op_name:
                    in2_memlet = Memlet.simple(op_name, '%s' % op_subset)
                    state.add_edge(op2, None, tasklet, '__in2', in2_memlet)
                for cname, memlet in input_memlets.items():
                    r = state.add_read(memlet.data)
                    state.add_edge(r, None, tasklet, cname, memlet)

                out_memlet = Memlet.simple(wtarget_name, '%s' % wtarget_subset)
                if boolarr is not None:
                    in1_memlet.dynamic = True
                    out_memlet.dynamic = True
                state.add_edge(op1, None, tasklet, '__in1', in1_memlet)
                state.add_edge(tasklet, '__out', op3, None, out_memlet)
    
    def _add_new_access(self, name: str, desc: data.Data, access_type: str):
        if name in self.sdfg.arrays:
            new_desc = self.sdfg.arrays[name]
        else:
            new_desc = desc.clone()
            new_desc.transient = False
            self.sdfg.add_datadesc(name, new_desc)

        if access_type == 'r':
            self.inputs[name] = (self.last_state, Memlet.from_array(name, new_desc), set())

    def _add_access(
            self,
            name: str,
            rng: subsets.Range,
            access_type: str,  # 'r' or 'w'
            target: Union[ast.Name, ast.Subscript],
            new_name: str = None,
            arr_type: data.Data = None) -> str:
        if access_type not in ('r', 'w'):
            raise ValueError("Access type {} is invalid".format(access_type))
        # if new_name:
        #     var_name = new_name
        # elif target:
        #     var_name = "__tmp_{l}_{c}_{a}".format(l=target.lineno, c=target.col_offset, a=access_type)
        # else:
        #     var_name = self.sdfg.temp_data_name()

        parent_name = self.scope_vars[name]

        if parent_name in self.sdfg.arrays:
            desc = self.sdfg.arrays[parent_name]
        else:
            parent_array = self.scope_arrays[parent_name]
            desc = parent_array.clone()
            desc.transient = False
            self.sdfg.add_datadesc(parent_name, desc)

        self.accesses[(name, rng, access_type)] = (parent_name, rng)

        if access_type == 'r':
            self.inputs[parent_name] = (self.last_state, Memlet.from_array(parent_name, desc), set())
        elif access_type == 'w':
            self.outputs[parent_name] = (self.last_state, Memlet.from_array(parent_name, desc), set())

        return (parent_name, rng)

        # has_indirection = (_subset_has_indirection(rng, self) or _subset_is_local_symbol_dependent(rng, self))
        # if has_indirection:
        #     # squeezed_rng = list(range(len(rng)))
        #     shape = parent_array.shape
        #     # strides = [parent_array.strides[d] for d in squeezed_rng]
        #     # # TODO: Why is squeezed_rng an index in the first place?
        #     # squeezed_rng = subsets.Range([(i, i, 1) for i in squeezed_rng])
        #     squeezed_rng = subsets.Range.from_array(parent_array)
        #     non_squeezed = list(range(len(rng)))
        # else:
        #     ignore_indices = []
        #     sym_rng = []
        #     offset = []
        #     for i, r in enumerate(rng):
        #         repl_dict = {}
        #         for s, sr in self.symbols.items():
        #             if s in symbolic.symlist(r).values():
        #                 ignore_indices.append(i)
        #                 if any(t in self.sdfg.arrays or t in (str(sym) for sym in self.symbols)
        #                        for t in sr.free_symbols):
        #                     sym_rng.append(subsets.Range([(0, parent_array.shape[i] - 1, 1)]))
        #                     repl_dict = {}
        #                     break
        #                 else:
        #                     sym_rng.append(sr)
        #                     # NOTE: Assume that the i-th index of the range is
        #                     # dependent on a local symbol s, i.e, rng[i] = f(s).
        #                     # Therefore, the i-th index will not be squeezed
        #                     # even if it has length equal to 1. However, it must
        #                     # still be offsetted by f(min(sr)), so that the indices
        #                     # for the squeezed connector start from 0.
        #                     # Example:
        #                     # Memlet range: [i+1, j, k+1]
        #                     # k: local symbol with range(1, 4)
        #                     # i,j: global symbols
        #                     # Squeezed range: [f(k)] = [k+1]
        #                     # Offset squeezed range: [f(k)-f(min(range(1, 4)))] =
        #                     #                        [f(k)-f(1)] = [k-1]
        #                     # NOTE: The code takes into account the case where an
        #                     # index is dependent on multiple symbols. See also
        #                     # tests/python_frontend/nested_name_accesses_test.py.
        #                     step = sr[0][2]
        #                     if (step < 0) == True:
        #                         repl_dict[s] = sr[0][1]
        #                     else:
        #                         repl_dict[s] = sr[0][0]
        #         if repl_dict:
        #             offset.append(r[0].subs(repl_dict))
        #         else:
        #             offset.append(0)

        #     if ignore_indices:
        #         tmp_memlet = Memlet.simple(parent_name, rng)
        #         use_dst = True if access_type == 'w' else False
        #         for s, r in self.symbols.items():
        #             tmp_memlet = propagate_subset([tmp_memlet], parent_array, [s], r, use_dst=use_dst)
        #     to_squeeze_rng = rng
        #     if ignore_indices:
        #         to_squeeze_rng = rng.offset_new(offset, True)
        #     squeezed_rng = copy.deepcopy(to_squeeze_rng)
        #     non_squeezed = squeezed_rng.squeeze(ignore_indices)
        #     # TODO: Need custom shape computation here
        #     shape = squeezed_rng.size()
        #     for i, sr in zip(ignore_indices, sym_rng):
        #         iMin, iMax, step = sr.ranges[0]
        #         if (step < 0) == True:
        #             iMin, iMax, step = iMax, iMin, -step
        #         ts = to_squeeze_rng.tile_sizes[i]
        #         sqz_idx = squeezed_rng.ranges.index(to_squeeze_rng.ranges[i])
        #         shape[sqz_idx] = ts * sympy.ceiling(((iMax.approx if isinstance(iMax, symbolic.SymExpr) else iMax) + 1 -
        #                                              (iMin.approx if isinstance(iMin, symbolic.SymExpr) else iMin)) /
        #                                             (step.approx if isinstance(step, symbolic.SymExpr) else step))
        # dtype = parent_array.dtype

        # if arr_type is None:
        #     arr_type = type(parent_array)
        #     # Size (1,) slice of NumPy array returns scalar value
        #     if arr_type != data.Stream and (shape == [1] or shape == (1, )):
        #         arr_type = data.Scalar
        # if arr_type == data.Scalar:
        #     self.sdfg.add_scalar(var_name, dtype)
        # elif arr_type in (data.Array, data.View):
        #     if non_squeezed:
        #         strides = [parent_array.strides[d] for d in non_squeezed]
        #     else:
        #         strides = [1]
        #     self.sdfg.add_array(var_name, shape, dtype, strides=strides)
        # elif arr_type == data.Stream:
        #     self.sdfg.add_stream(var_name, dtype)
        # else:
        #     raise NotImplementedError("Data type {} is not implemented".format(arr_type))

        # self.accesses[(name, rng, access_type)] = (var_name, squeezed_rng)

        # inner_indices = set(non_squeezed)

        # state = self.last_state

        # new_memlet = None
        # if has_indirection:
        #     new_memlet = dace.Memlet.from_array(parent_name, parent_array)
        #     volume = rng.num_elements()
        #     new_memlet.volume = volume if not symbolic.issymbolic(volume) else -1
        # else:
        #     new_memlet = dace.Memlet.simple(parent_name, rng)

        # if access_type == 'r':
        #     if has_indirection:
        #         self.inputs[var_name] = (state, new_memlet, inner_indices)
        #     else:
        #         self.inputs[var_name] = (state, new_memlet, inner_indices)
        # else:
        #     if has_indirection:
        #         self.outputs[var_name] = (state, new_memlet, inner_indices)
        #     else:
        #         self.outputs[var_name] = (state, new_memlet, inner_indices)

        # self.variables[var_name] = var_name
        # return (var_name, squeezed_rng)

    def _add_read_access(self,
                         name: str,
                         rng: subsets.Range,
                         target: Union[ast.Name, ast.Subscript],
                         new_name: str = None,
                         arr_type: data.Data = None):
        # if name in self.sdfg.arrays:
        #     return (name, None)
        # elif name in self.variables:
        #     return (self.variables[name], None)

        if name in self.variables:
            return (self.variables[name], None)
        elif (name, rng, 'w') in self.accesses:
            new_name, new_rng = self.accesses[(name, rng, 'w')]
        elif (name, rng, 'r') in self.accesses:
            new_name, new_rng = self.accesses[(name, rng, 'r')]
        elif name in self.scope_vars:
            new_name, new_rng = self._add_access(name, rng, 'r', target, new_name, arr_type)
        elif name in self.sdfg.arrays:
            return (name, None)
        else:
            raise NotImplementedError

        full_rng = subsets.Range.from_array(self.sdfg.arrays[new_name])
        if (_subset_has_indirection(rng, self) or _subset_is_local_symbol_dependent(rng, self)):
            new_name, new_rng = self.make_slice(new_name, rng)
        elif full_rng != new_rng:
            new_name, new_rng = self.make_slice(new_name, new_rng)
        return (new_name, new_rng)

    def _add_write_access(self,
                          name: str,
                          rng: subsets.Range,
                          target: Union[ast.Name, ast.Subscript],
                          new_name: str = None,
                          arr_type: data.Data = None):

        if name in self.variables:
            return (self.variables[name], rng)
        elif (name, rng, 'w') in self.accesses:
            return self.accesses[(name, rng, 'w')]
        elif (name, rng, 'r') in self.accesses or name in self.scope_vars:
            return self._add_access(name, rng, 'w', target, new_name, arr_type)
        elif name in self.sdfg.arrays:
            return (name, rng)
        else:
            raise NotImplementedError

    def visit_NamedExpr(self, node):  # node : ast.NamedExpr
        self._visit_assign(node, node.target, None)

    def visit_Assign(self, node: ast.Assign):
        # Compute first target
        self._visit_assign(node, node.targets[0], None)

        # Then, for other targets make copies
        for target in node.targets[1:]:
            assign_from_first = ast.copy_location(ast.Assign(targets=[target], value=node.targets[0]), node)
            self._visit_assign(assign_from_first, target, None)

    def visit_AnnAssign(self, node: ast.AnnAssign):
        try:
            dtype = astutils.evalnode(node.annotation, {**self.globals, **self.defined})
            if isinstance(dtype, data.Data):
                simple_type = dtype.dtype
            else:
                simple_type = dtype
            if not isinstance(simple_type, dtypes.typeclass):
                raise TypeError
        except:
            dtype = None
            type_name = rname(node.annotation)
            warnings.warn('typeclass {} is not supported'.format(type_name))
        if node.value is None and dtype is not None:  # Annotating type without assignment
            self.annotated_types[rname(node.target)] = dtype
            return
        self._visit_assign(node, node.target, None, dtype=dtype)

    def _visit_assign(self, node, node_target, op, dtype=None, is_return=False):
        # Get targets (elts) and results
        elts = None
        results = None
        if isinstance(node_target, (ast.Tuple, ast.List)):
            elts = node_target.elts
        else:
            elts = [node_target]

        results = []
        if isinstance(node.value, (ast.Tuple, ast.List)):
            for n in node.value.elts:
                results.extend(self._gettype(n))
        else:
            results.extend(self._gettype(node.value))

        if len(results) != len(elts):
            raise DaceSyntaxError(self, node, 'Function returns %d values but %d provided' % (len(results), len(elts)))

        defined_vars = {**self.variables, **self.scope_vars}
        defined_arrays = {**self.sdfg.arrays, **self.scope_arrays}

        for target, (result, _) in zip(elts, results):

            name = rname(target)
            true_name = None
            if name in defined_vars:
                true_name = defined_vars[name]
                true_array = defined_arrays[true_name]

            # If type was already annotated
            if dtype is None and name in self.annotated_types:
                dtype = self.annotated_types[name]

            if (isinstance(target, ast.Attribute) and until(name, '.') in self.globals):
                raise DaceSyntaxError(
                    self, target, f'Cannot assign value to global attribute or field "{name}". '
                    'Please define it prior to calling the function/method.')

            if (not is_return and isinstance(target, ast.Name) and true_name and not op
                    and not isinstance(true_array, data.Scalar) and not (true_array.shape == (1, ))):
                if (isinstance(result, str) and result in self.sdfg.arrays
                        and self.sdfg.arrays[result].is_equivalent(true_array)):
                    # Skip error if the arrays are defined exactly in the same way.
                    # Change target to a full-range subscript.
                    target = ast.parse(f"{name}[:]").body[0].value
                    target = ast.copy_location(target, node_target)
                    assert isinstance(target, ast.Subscript)
                else:
                    raise DaceSyntaxError(self, target, 'Cannot reassign value to variable "{}"'.format(name))

                # If the target is a view, we can't assign two different arrays to it
                if isinstance(result, str) and true_name in self.views and self.views[true_name][0] != result:
                    raise DaceSyntaxError(
                        self, target,
                        f'Cannot assign array "{result}" to view "{name}" because it is already assigned to array "{self.views[true_name][0]}".'
                    )

            if is_return and true_name:
                if (isinstance(result, str) and result in self.sdfg.arrays
                        and not _is_equivalent(self.sdfg.arrays[result], true_array)):
                    raise DaceSyntaxError(
                        self, target, 'Return values of a data-centric function must always '
                        'have the same type and shape')

            if not true_name and (op or isinstance(target, ast.Subscript)):
                raise DaceSyntaxError(self, target, 'Variable "{}" used before definition'.format(name))

            new_data, rng = None, None
            dtype_keys = tuple(dtypes.DTYPE_TO_TYPECLASS.keys())
            if not (result in self.sdfg.symbols or symbolic.issymbolic(result) or isinstance(result, dtype_keys) or
                    (isinstance(result, str) and result in self.sdfg.arrays)):
                raise DaceSyntaxError(
                    self, node, "In assignments, the rhs may only be "
                    "data, numerical/boolean constants "
                    "and symbols")
            if not true_name:
                if result in self.sdfg.symbols or symbolic.issymbolic(result) or isinstance(result, dtype_keys):
                    if result in self.sdfg.symbols:
                        rtype = self.sdfg.symbols[result]
                    elif symbolic.issymbolic(result):
                        rtype = _sym_type(result)
                    else:
                        rtype = type(result)
                    if name.startswith('__return'):
                        true_name, new_data = self.sdfg.add_temp_transient([1], rtype)
                    else:
                        true_name = self.sdfg.temp_data_name()
                        if dtype:
                            ttype = dtype
                        else:
                            ttype = rtype
                        _, new_data = self.sdfg.add_scalar(true_name, ttype, transient=True)
                    self.variables[name] = true_name
                    defined_vars[name] = true_name
                elif isinstance(result, str) and result in self.sdfg.arrays:
                    result_data = self.sdfg.arrays[result]
                    if (name.startswith('__return') and isinstance(result_data, data.Scalar)):
                        true_name, new_data = self.sdfg.add_temp_transient([1], result_data.dtype)
                        self.variables[name] = true_name
                        defined_vars[name] = true_name
                    elif (not name.startswith('__return')
                          and (isinstance(result_data, data.View) or
                               (not result_data.transient and isinstance(result_data, data.Array)))):
                        true_name, new_data = self.sdfg.add_view(result,
                                                                 result_data.shape,
                                                                 result_data.dtype,
                                                                 result_data.storage,
                                                                 result_data.strides,
                                                                 result_data.offset,
                                                                 find_new_name=True)
                        self.views[true_name] = (result, Memlet.from_array(result, result_data))
                        self.variables[name] = true_name
                        defined_vars[name] = true_name
                        continue
                    elif not result_data.transient or result in self.sdfg.constants_prop:
                        true_name, new_data = _add_transient_data(self.sdfg, result_data, dtype)
                        self.variables[name] = true_name
                        defined_vars[name] = true_name
                    else:
                        self.variables[name] = result
                        defined_vars[name] = result
                        continue

            boolarr = None
            if new_data:
                rng = rng or dace.subsets.Range.from_array(new_data)
            else:
                true_target = copy.copy(target)
                nslice = None
                if isinstance(target, ast.Name):
                    true_target.id = true_name
                elif isinstance(target, ast.Subscript):
                    true_target.value = copy.copy(true_target.value)
                    true_target.value.id = true_name

                    # Visit slice contents
                    nslice = self._parse_subscript_slice(true_target.slice)

                defined_arrays = {**self.sdfg.arrays, **self.scope_arrays, **self.defined}
                expr: MemletExpr = ParseMemlet(self, defined_arrays, true_target, nslice)
                rng = expr.subset
                if isinstance(rng, subsets.Indices):
                    rng = subsets.Range.from_indices(rng)

                # Figure out whether the target subcript is an array-index
                # indirection or a boolean array
                array_indirection = False
                if expr.arrdims:
                    for arr in expr.arrdims.values():
                        if isinstance(arr, str):
                            if arr in self.sdfg.arrays:
                                desc = self.sdfg.arrays[arr]
                                if desc.dtype == dtypes.bool:
                                    boolarr = arr
                            elif arr in self.sdfg.constants:
                                desc = self.sdfg.constants[arr]
                                if desc.dtype == numpy.bool_:
                                    boolarr = arr
                            else:
                                raise IndexError(f'Array index "{arr}" undefined')
                        elif isinstance(arr, (list, tuple)):
                            if numpy.array(arr).dtype == numpy.bool_:
                                carr = numpy.array(arrname, dtype=dtypes.typeclass(int).type)
                                cname = self.sdfg.find_new_constant(f'__ind{i}_{aname}')
                                self.sdfg.add_constant(cname, carr)
                                boolarr = cname

                        array_indirection = boolarr is None

                if array_indirection:
                    raise NotImplementedError('Array indexing as assignment target not yet implemented')
                if boolarr is not None and _subset_has_indirection(rng, self):
                    raise IndexError('Boolean array indexing cannot be combined with indirect access')

            if self.nested and not new_data:
                new_name, new_rng = self._add_write_access(name, rng, target)
                # Local symbol or local data dependent
                if _subset_is_local_symbol_dependent(rng, self):
                    new_rng = rng
            else:
                new_name, new_rng = true_name, rng

            # Self-copy check
            if result in self.views and new_name == self.views[result][1].data:
                read_rng = self.views[result][1].subset
                try:
                    needs_copy = not (new_rng.intersects(read_rng) == False)
                except TypeError:
                    needs_copy = True
                if needs_copy:
                    view = self.sdfg.arrays[result]
                    cname, carr = self.sdfg.add_transient(result, view.shape, view.dtype, find_new_name=True)
                    self._add_state(f'copy_from_view_{node.lineno}')
                    rnode = self.last_state.add_read(result, debuginfo=self.current_lineinfo)
                    wnode = self.last_state.add_read(cname, debuginfo=self.current_lineinfo)
                    self.last_state.add_nedge(rnode, wnode, Memlet.from_array(cname, carr))
                    result = cname

            # Strict independent access check for augmented assignments
            if op:
                independent = False
                if not _subset_is_local_symbol_dependent(new_rng, self):
                    independent = True
                    waccess = inverse_dict_lookup(self.accesses, (new_name, new_rng))
                    if self.map_symbols and waccess:
                        if not Config.get_bool('frontend', 'avoid_wcr'):
                            independent = False
                        else:
                            for s in self.map_symbols:
                                if s not in waccess[1].free_symbols:
                                    independent = False
                                    break

            # Handle output indirection
            output_indirection = None
            if _subset_has_indirection(rng, self):
                output_indirection = self.sdfg.add_state('wslice_%s_%d' % (new_name, node.lineno))
                wnode = output_indirection.add_write(new_name, debuginfo=self.current_lineinfo)
                memlet = Memlet.simple(new_name, str(rng))
                # Dependent augmented assignments need WCR in the
                # indirection edge.
                with_wcr = False
                if op and not independent:
                    memlet.wcr = LambdaProperty.from_string('lambda x, y: x {} y'.format(op))
                    with_wcr = True
                    # WCR not needed in the assignment edge any longer.
                    op = None
                tmp = self.sdfg.temp_data_name()
                ind_name = add_indirection_subgraph(self.sdfg,
                                                    output_indirection,
                                                    None,
                                                    wnode,
                                                    memlet,
                                                    tmp,
                                                    self,
                                                    True,
                                                    with_wcr=with_wcr)
                wtarget = ind_name
            else:
                wtarget = (new_name, new_rng)

            # Handle augassign input indirection
            # (only needed for independent augmented assignments)
            if op and independent:
                if _subset_has_indirection(rng, self):
                    self._add_state('rslice_%s_%d' % (new_name, node.lineno))
                    rnode = self.last_state.add_read(new_name, debuginfo=self.current_lineinfo)
                    memlet = Memlet.simple(new_name, str(rng))
                    tmp = self.sdfg.temp_data_name()
                    ind_name = add_indirection_subgraph(self.sdfg, self.last_state, rnode, None, memlet, tmp, self)
                    rtarget = ind_name
                else:
                    rtarget = (new_name, new_rng)

            # Generate subgraph for assignment
            if op and independent:
                self._add_aug_assignment(node, rtarget, wtarget, result, op, boolarr)
            else:
                self._add_assignment(node, wtarget, result, op, boolarr)

            # Connect states properly when there is output indirection
            if output_indirection:
                self.sdfg.add_edge(self.last_state, output_indirection, dace.sdfg.InterstateEdge())
                self.last_state = output_indirection

    def visit_AugAssign(self, node: ast.AugAssign):
        self._visit_assign(node, node.target, augassign_ops[type(node.op).__name__])

    def _get_keyword_value(self, keywords: List[ast.keyword], arg: str):
        """Finds a keyword in list and returns its value

        Arguments:
            keywords {List[ast.keyword]} -- Keyword list
            arg {str} -- Keyword ID

        Raises:
            DaceSyntaxError: If keyword is not found

        Returns:
            Any -- Keyword value
        """

        for kword in keywords:
            if kword.arg == arg:
                return kword.value

        raise DaceSyntaxError(self, keywords, "Keyword {} not found".format(arg))

    def _parse_shape(self, node: Union[ast.List, ast.Tuple, ast.Attribute]):
        """Parses the shape of an array

        Arguments:
            node {Union[ast.List, ast.Tuple, ast.Attribute]} -- Shape node

        Raises:
            DaceSyntaxError: If shape node is ast.Attribute, but the attribute is not a shape
            DaceSyntaxError: If shape node is neither a list/tuple nor an attribute

        Returns:
            List[Union[str, int, dace.symbol]] -- Shape
        """

        if isinstance(node, (ast.List, ast.Tuple)):
            shape = []
            for length in node.elts:
                shape.append(self._parse_value(length))
        elif isinstance(node, ast.Attribute):
            if node.attr != "shape":
                raise DaceSyntaxError(self, node, "Attribute {} is not shape".format(rname(node)))
            shape = self.scope_arrays[node.value.id].shape
        else:
            raise DaceSyntaxError(
                self, node, "Array shape must either be a list of dimension lengths or "
                " the shape attribute of another array.")

        return shape

    def _parse_dtype(self, node: ast.Attribute):
        """Parses the dtype of an array

        Arguments:
            node {ast.Attribute} -- Dtype node

        Raises:
            DaceSyntaxError: If dtype node is an ast.Attribute, but the attribute is not a dtype
            DaceSyntaxError: If dtype node is not ast.Attribute

        Returns:
            Any -- Dtype
        """

        if isinstance(node, ast.Attribute):
            if node.value.id in {"dace", "numpy"}:
                dtype = getattr(self.globals[node.value.id], node.attr)
            elif node.attr != "dtype":
                raise DaceSyntaxError(self, node, "Attribute {} is not dtype".format(rname(node)))
            else:
                dtype = self.scope_arrays[node.value.id].dtype
        else:
            raise DaceSyntaxError(
                self, node, "Array dtype must either be a dace/numpy type or "
                " the dtype attribute of another array.")

        return dtype

    def _parse_ndarray(self, node: ast.Call):
        """Parses a call to numpy.ndarray

        Arguments:
            node {ast.Call} -- Call node

        Returns:
            Tuple[shape, dtype] -- Shape and dtype of the array
        """

        num_args = len(node.args)
        # num_kwargs = len(node.keywords)

        if num_args == 0:
            shape_node = self._get_keyword_value(node.keywords, "shape")
            shape = self._parse_shape(shape_node)
            dtype_node = self._get_keyword_value(node.keywords, "dtype")
            dtype = self._parse_dtype(dtype_node)
        elif num_args == 1:
            shape_node = node.args[0]
            shape = self._parse_shape(shape_node)
            dtype_node = self._get_keyword_value(node.keywords, "dtype")
            dtype = self._parse_dtype(dtype_node)
        elif num_args >= 2:
            shape_node = node.args[0]
            shape = self._parse_shape(shape_node)
            dtype_node = node.args[1]
            dtype = self._parse_dtype(dtype_node)

        return (shape, dtype)

    def _parse_function_arg(self, arg: ast.AST):
        # Obtain a string representation
        result = self.visit(arg)
        if isinstance(result, (list, tuple)):
            if len(result) == 1 and isinstance(result[0], (str, slice)):
                return result[0]
        return result

    def _is_inputnode(self, sdfg: SDFG, name: str):
        visited_data = set()
        for state in sdfg.nodes():
            visited_state_data = set()
            for node in state.nodes():
                if isinstance(node, nodes.AccessNode) and node.data == name:
                    visited_state_data.add(node.data)
                    if (node.data not in visited_data and state.in_degree(node) == 0):
                        return True
            visited_data = visited_data.union(visited_state_data)

    def _is_outputnode(self, sdfg: SDFG, name: str):
        for state in sdfg.nodes():
            for node in state.nodes():
                if isinstance(node, nodes.AccessNode) and node.data == name:
                    if state.in_degree(node) > 0:
                        return True

    def _get_sdfg(self, value: Any, args: Tuple[Any], kwargs: Dict[str, Any]) -> SDFG:
        if isinstance(value, SDFG):  # Already an SDFG
            return value
        if hasattr(value, '__sdfg__'):  # Object that can be converted to SDFG
            return value.__sdfg__(*args, **kwargs)
        return None

    def _has_sdfg(self, value: Any) -> bool:
        return isinstance(value, SDFG) or hasattr(value, '__sdfg__')

    def _eval_arg(self, arg: Union[str, Any]) -> Any:
        if not isinstance(arg, str):
            return arg
        if arg in self.defined:
            return self.defined[arg]
        if arg in self.sdfg.arrays:
            return self.sdfg.arrays[arg]
        if arg in self.sdfg.symbols:
            return self.sdfg.symbols[arg]
        return arg

    def _assert_arg_constant(self, node: ast.Call, aname: str, aval: Union[ast.AST, Any], parsed: Tuple[str, Any]):
        """
        Checks if given argument is constant. If not, raises a DaceSyntaxError exception.

        :param node: AST node of the call (used for exception).
        :param aname: Argument name.
        :param aval: AST (or visited) value of the argument.
        :param parsed: A 2-tuple of the parsed argument.
        :raises: DaceSyntaxError if argument is not constant.
        """
        # If constant in AST
        if sys.version_info < (3, 8):
            if isinstance(aval, (ast.Str, ast.Num, ast.Bytes, ast.NameConstant, ast.Ellipsis)):
                return
        else:
            if isinstance(aval, ast.Constant):
                return
        # If a constant value (non-AST) is given during parsing
        if not isinstance(parsed[1], str) or parsed[0] != parsed[1]:
            return

        raise DaceSyntaxError(self, node,
                              f'Argument "{aname}" was defined as dace.compiletime but was not given a constant')

    def _parse_sdfg_call(self, funcname: str, func: Union[SDFG, SDFGConvertible], node: ast.Call):
        # Avoid import loops
        from dace.frontend.python.common import SDFGConvertible
        from dace.frontend.python.parser import DaceProgram

        if func is None:
            raise TypeError('Tried to parse a None function')
        if isinstance(func, SDFG):
            sdfg = copy.deepcopy(func)
            funcname = sdfg.name
            posargs = [(aname, self._parse_function_arg(arg)) for aname, arg in zip(sdfg.arg_names, node.args)]
            kwargs = [(arg.arg, self._parse_function_arg(arg.value)) for arg in node.keywords]
            args = posargs + kwargs
            required_args = [a for a in sdfg.arglist().keys() if a not in sdfg.symbols and not a.startswith('__return')]
            all_args = required_args
            closure_arrays = {}
            self.increment_progress()
        elif isinstance(func, SDFGConvertible) or self._has_sdfg(func):
            argnames, constant_args = func.__sdfg_signature__()
            posargs = [(aname, self._parse_function_arg(arg)) for aname, arg in zip(argnames, node.args)]
            kwargs = [(arg.arg, self._parse_function_arg(arg.value)) for arg in node.keywords]
            required_args = argnames
            args = posargs + kwargs

            # Check for proper constant arguments
            for aname, arg, parsed in zip(argnames, node.args, posargs):
                if aname in constant_args:
                    self._assert_arg_constant(node, aname, arg, parsed)
            for arg, parsed in zip(node.keywords, kwargs):
                if arg.arg in constant_args:
                    self._assert_arg_constant(node, arg.arg, arg.value, parsed)

            # fcopy = copy.copy(func)
            fcopy = func
            if hasattr(fcopy, 'global_vars'):
                fcopy.global_vars = {**self.globals, **func.global_vars}

            cnt = self.progress_count()
            try:
                fargs = tuple(self._eval_arg(arg) for _, arg in posargs)
                fkwargs = {k: self._eval_arg(arg) for k, arg in kwargs}

                if isinstance(fcopy, DaceProgram):
                    fcopy.signature = copy.deepcopy(func.signature)
                    sdfg = fcopy.to_sdfg(*fargs, **fkwargs, simplify=self.simplify, save=False)
                else:
                    sdfg = fcopy.__sdfg__(*fargs, **fkwargs)

                    # Filter out parsed/omitted arguments
                    posargs = [(k, v) for k, v in posargs if k in required_args]
                    kwargs = [(k, v) for k, v in kwargs if k in required_args]
                    args = posargs + kwargs

                # Handle parsing progress bar for non-dace-program SDFG convertibles
                if cnt == self.progress_count():
                    self.increment_progress()

            except Exception as ex:  # Parsing failure
                # If error should propagate outwards, do not try to parse as callback
                if getattr(ex, '__noskipcall__', False):
                    raise

                # If parsing fails in an auto-parsed context, exit silently
                if hasattr(node.func, 'oldnode'):
                    raise SkipCall
                else:
                    # Propagate error outwards
                    if Config.get_bool('frontend', 'raise_nested_parsing_errors'):
                        ex.__noskipcall__ = True
                    raise ex

            funcname = sdfg.name
            all_args = required_args
            # Try to promote args of kind `sym = scalar`
            args = [(a, self._parse_subscript_slice(v)) if a in sdfg.symbols and str(v) not in self.sdfg.symbols else
                    (a, v) for a, v in args]
            required_args = [k for k, _ in args if k in sdfg.arg_names]
            # Filter out constant and None-constant arguments
            req = sdfg.arglist().keys()
            args = [(k, v) for k, v in args if k not in constant_args and (v is not None or k in req)]

            # Handle nested closure
            closure_arrays = getattr(fcopy, '__sdfg_closure__', lambda *args: {})()
            closure_arrays.update({k: closure_arrays[v] for k, v in sdfg.callback_mapping.items()})
            for aname, arr in closure_arrays.items():
                if aname in sdfg.symbols:
                    outer_name = self.sdfg.find_new_symbol(aname)
                    self.sdfg.add_symbol(outer_name, sdfg.symbols[aname])
                    args.append((aname, outer_name))
                    required_args.append(aname)
                    self.nested_closure_arrays[outer_name] = (arr, sdfg.symbols[aname])
                    continue

                desc = data.create_datadescriptor(arr)
                if isinstance(desc, data.Scalar) and isinstance(desc.dtype, dtypes.callback):
                    # If the symbol is a callback, but is not used in the nested SDFG, skip it
                    continue

                # First, we do an inverse lookup on the already added closure arrays for `arr`.
                is_new_arr = True
                for k, v in self.nested_closure_arrays.items():
                    if arr is v[0]:
                        is_new_arr = False
                        break
                # `arr` has not been added yet: add it with a (possibly) new name.
                if is_new_arr:
                    outer_name = self.sdfg.add_datadesc(aname, desc, find_new_name=True)
                # `arr` has already been added, but is not in the SDFG: add it with the same name.
                # NOTE: This may occur when `arr` has already been added in a nested scope.
                elif aname not in self.sdfg.arrays:
                    outer_name = self.sdfg.add_datadesc(aname, desc, find_new_name=False)
                # `arr` has already been added, and is in the SDFG: use the same name but don't add it again.
                else:
                    outer_name = aname
                if not desc.transient:
                    self.nested_closure_arrays[outer_name] = (arr, desc)
                    # Add closure arrays as function arguments
                    args.append((aname, outer_name))
                    required_args.append(aname)
        else:
            raise DaceSyntaxError(self, node,
                                  'Unrecognized SDFG type "%s" in call to "%s"' % (type(func).__name__, funcname))

        # Avoid import loops
        from dace.frontend.python.parser import infer_symbols_from_datadescriptor

        # Map internal SDFG symbols by adding keyword arguments
        # symbols = set(sdfg.symbols.keys())
        symbols = sdfg.free_symbols
        try:
            mapping = infer_symbols_from_datadescriptor(
                sdfg, {k: self.sdfg.arrays[v]
                       for k, v in args if v in self.sdfg.arrays},
                set(sym.arg for sym in node.keywords if sym.arg in symbols))
        except ValueError as ex:
            raise DaceSyntaxError(self, node, str(ex))
        if len(mapping) == 0:  # Default to same-symbol mapping
            mapping = None

        # Add undefined symbols to required arguments
        if mapping:
            required_args.extend([sym for sym in symbols if sym not in mapping])
        else:
            required_args.extend(symbols)
        required_args = dtypes.deduplicate(required_args)

        # Argument checks
        for aname, arg in kwargs:
            # Skip explicit return values
            if aname.startswith('__return'):
                required_args.append(aname)
                continue
            if aname not in required_args and aname not in all_args:
                raise DaceSyntaxError(self, node, 'Invalid keyword argument "%s" in call to '
                                      '"%s"' % (aname, funcname))
        if len(args) != len(required_args):
            gargs = set(a[0] for a in args)
            if len(args) > len(required_args):
                extra = set(gargs) - set(required_args)
                raise DaceSyntaxError(
                    self, node, 'Argument number mismatch in'
                    ' call to "%s" (expected %d,'
                    ' got %d). Extra arguments provided: %s' % (funcname, len(required_args), len(args), extra))
            else:
                missing = set(required_args) - set(gargs)
                raise DaceSyntaxError(
                    self, node, 'Argument number mismatch in'
                    ' call to "%s" (expected %d,'
                    ' got %d). Missing arguments: %s' % (funcname, len(required_args), len(args), missing))

        # Remove newly-defined symbols from arguments
        if mapping is not None:
            symbols -= set(mapping.keys())
        # if len(symbols) > 0:
        #     mapping = mapping or {}
        # TODO: Why above the None fix was applied when there were symbols?
        mapping = mapping or {}
        args_to_remove = []
        for i, (aname, arg) in enumerate(args):
            if aname in symbols:
                args_to_remove.append(args[i])
                mapping[aname] = arg
        for arg in args_to_remove:
            args.remove(arg)

        # Change connector names
        updated_args = []
        arrays_before = list(sdfg.arrays.items())
        names_to_replace: Dict[str, str] = {}
        for i, (conn, arg) in enumerate(args):
            if (conn in self.scope_vars or conn in self.sdfg.arrays or conn in self.sdfg.symbols):
                if self.sdfg._temp_transients > sdfg._temp_transients:
                    new_conn = self.sdfg.temp_data_name()
                else:
                    new_conn = sdfg.temp_data_name()
                # warnings.warn("Renaming nested SDFG connector {c} to "
                #               "{n}".format(c=conn, n=new_conn))
                names_to_replace[conn] = new_conn
                updated_args.append((new_conn, arg))
                # Rename the connector's Views
                for arrname, array in arrays_before:
                    if (isinstance(array, data.View) and len(arrname) > len(conn)
                            and arrname[:len(conn) + 1] == f'{conn}_'):
                        new_name = f'{new_conn}{arrname[len(conn):]}'
                        names_to_replace[arrname] = new_name
            else:
                updated_args.append((conn, arg))
        args = updated_args

        # Change transient names
        arrays_before = list(sdfg.arrays.items())
        for arrname, array in arrays_before:
            if array.transient and arrname[:5] == '__tmp':
                if int(arrname[5:]) < self.sdfg._temp_transients:
                    if self.sdfg._temp_transients > sdfg._temp_transients:
                        new_name = self.sdfg.temp_data_name()
                    else:
                        new_name = sdfg.temp_data_name()
                    names_to_replace[arrname] = new_name
        self.sdfg._temp_transients = max(self.sdfg._temp_transients, sdfg._temp_transients)
        sdfg._temp_transients = self.sdfg._temp_transients
        replace_datadesc_names(sdfg, names_to_replace)

        # TODO: This workaround needs to be formalized (pass-by-assignment)
        slice_state = None
        output_slices = set()
        for arg in itertools.chain(node.args, [kw.value for kw in node.keywords]):
            if isinstance(arg, ast.Subscript):
                slice_state = self.last_state
                break

        # Make sure that any scope vars in the arguments are substituted
        # by an access.
        for i, (aname, arg) in enumerate(args):
            if not isinstance(arg, str) or arg not in self.sdfg.arrays:
                if isinstance(arg, str) and arg in self.scope_arrays:
                    # TODO: Do we need to do something with the sqz range?
                    newarg, _ = self._add_read_access(arg, subsets.Range.from_array(self.scope_arrays[arg]), node)
                else:
                    newarg = arg
                args[i] = (aname, newarg)

        state = self._add_state('call_%s_%d' % (funcname, node.lineno))
        argdict = {conn: Memlet.from_array(arg, self.sdfg.arrays[arg]) for conn, arg in args if arg in self.sdfg.arrays}
        # Handle scalar inputs to nested SDFG calls
        for conn, arg in args:
            if ((not isinstance(arg, str) or arg not in self.sdfg.arrays) and conn not in mapping.keys() | symbols):
                argdict[conn] = state.add_tasklet('scalar', {}, {conn},
                                                  '%s = %s' % (conn, arg),
                                                  debuginfo=self.current_lineinfo)

        # Handle scalar inputs that become symbols in the nested SDFG
        for sym, local in mapping.items():
            if isinstance(local, str) and local in self.sdfg.arrays:
                # Add assignment state and inter-state edge
                symassign_state = self.sdfg.add_state_before(state)
                isedge = self.sdfg.edges_between(symassign_state, state)[0]
                newsym = self.sdfg.find_new_symbol(f'sym_{local}')
                desc = self.sdfg.arrays[local]
                self.sdfg.add_symbol(newsym, desc.dtype)
                if isinstance(desc, data.Array):
                    isedge.data.assignments[newsym] = f'{local}[0]'
                else:
                    isedge.data.assignments[newsym] = local

                # Replace mapping with symbol
                mapping[sym] = newsym

        inputs = {k: v for k, v in argdict.items() if self._is_inputnode(sdfg, k)}
        outputs = {
            k: copy.deepcopy(v) if k in inputs else v
            for k, v in argdict.items() if self._is_outputnode(sdfg, k)
        }

        # Add closure to global inputs/outputs (e.g., if processed as part of a map)
        for arrname in closure_arrays.keys():
            if arrname not in names_to_replace:
                continue
            narrname = names_to_replace[arrname]

            if narrname in inputs:
                self.inputs[arrname] = (state, inputs[narrname], [])
            if narrname in outputs:
                self.outputs[arrname] = (state, outputs[narrname], [])

        # If an argument does not register as input nor as output,
        # put it in the inputs.
        # This may happen with input argument that are used to set
        # a promoted scalar.
        for k, v in argdict.items():
            if k not in inputs.keys() and k not in outputs.keys():
                inputs[k] = v
        # Unset parent inputs/read accesses that
        # turn out to be outputs/write accesses.
        for memlet in outputs.values():
            aname = memlet.data
            rng = memlet.subset
            access_value = (aname, rng)
            access_key = inverse_dict_lookup(self.accesses, access_value)
            # NOTE: `memlet in inputs.values()` doesn't work because
            # it only looks at the subset and not the data
            # isinput = memlet in inputs.values()
            isinput = False
            for other in inputs.values():
                if not isinstance(other, dace.Memlet):
                    continue
                if memlet == other and memlet.data == other.data:
                    isinput = True
                    break
            if access_key:
                # Delete read access and create write access and output
                # TODO: Can be simplified with unrefined nested accesses.
                vname = aname
                name, rng, atype = access_key
                if atype == 'r':
                    if not isinput:
                        del self.accesses[access_key]
                    access_value = self._add_write_access(name, rng, node, new_name=vname)
                    memlet.data = vname
                # # Delete the old read descriptor
                # if not isinput:
                #     conn_used = False
                #     for s in self.sdfg.nodes():
                #         for n in s.data_nodes():
                #             if n.data == aname:
                #                 conn_used = True
                #                 break
                #         if conn_used:
                #             break
                #     if not conn_used:
                #         del self.sdfg.arrays[aname]
            if not isinput and aname in self.inputs:
                # Delete input
                del self.inputs[aname]
            # Delete potential input slicing
            if not isinput and slice_state:
                for n in slice_state.nodes():
                    if isinstance(n, nodes.AccessNode) and n.data == aname:
                        for e in slice_state.in_edges(n):
                            sub = None
                            for s in itertools.chain(node.args, [kw.value for kw in node.keywords]):
                                if isinstance(s, ast.Subscript):
                                    if s.value.id == e.src.data:
                                        sub = s
                                        break
                            if not sub:
                                raise KeyError("Did not find output subscript")
                            output_slices.add((sub, ast.Name(id=aname)))
                            slice_state.remove_edge(e)
                            slice_state.remove_node(e.src)
                        slice_state.remove_node(n)
                        break

        # Add return values as additional outputs
        rets = []
        given_args = set(a for a, _ in args)
        for arrname, arr in sdfg.arrays.items():
            if (arrname.startswith('__return') and not arr.transient and arrname not in given_args):
                # Add a transient to the current SDFG
                new_arrname = '%s_ret_%d' % (sdfg.name, len(rets))
                newarr = copy.deepcopy(arr)
                newarr.transient = True

                # Substitute symbol mapping to get actual shape/strides
                if mapping is not None:
                    # Two-step replacement (N -> __dacesym_N --> mapping[N])
                    # to avoid clashes
                    symbolic.safe_replace(mapping, lambda m: sd.replace_properties_dict(newarr, m))

                new_arrname = self.sdfg.add_datadesc(new_arrname, newarr, find_new_name=True)

                # Create an output entry for the connectors
                outputs[arrname] = dace.Memlet.from_array(new_arrname, newarr)
                rets.append(new_arrname)

        # Update strides
        inv_mapping = {v: k for k, v in mapping.items() if symbolic.issymbolic(v) or isinstance(v, str)}
        for a, m in itertools.chain(inputs.items(), outputs.items()):
            # NOTE: This is more complicated than it should because we allow passing
            # arguments to a nested SDFG with incompatible shapes. For an example,
            # see 'tests/tranformations/redundant_reshape_views_test::test_inline_reshape_views_work'
            if not isinstance(m, Memlet):
                continue
            outer_data = self.sdfg.arrays[m.data]
            if outer_data.shape == (1, ):
                continue
            strides = tuple(outer_data.strides[i] for i, sz in enumerate(m.subset.size()) if sz != 1)
            if len(strides) == len(sdfg.arrays[a].shape):
                sdfg.arrays[a]._strides = strides
                if inv_mapping:
                    symbolic.safe_replace(inv_mapping, lambda m: sd.replace_properties_dict(sdfg.arrays[a], m))
            else:
                if strides and (strides[-1] != 1 or sdfg.arrays[a].strides[-1] != 1):
                    warnings.warn(f'Incompatible strides: inner {sdfg.arrays[a].strides} - outer {strides}')

        nsdfg = state.add_nested_sdfg(sdfg,
                                      self.sdfg,
                                      inputs.keys(),
                                      outputs.keys(),
                                      mapping,
                                      debuginfo=self.current_lineinfo)
        self._add_nested_symbols(nsdfg)
        inputs = {k: (state, v, set()) for k, v in inputs.items()}
        outputs = {k: (state, v, set()) for k, v in outputs.items()}
        self._add_dependencies(state, nsdfg, None, None, inputs, outputs)

        # If __pystate is detected within nested SDFG, map to local Python state
        if '__pystate' in sdfg.arrays:
            sdfg.arrays['__pystate'].transient = False
            self._connect_pystate(nsdfg, state)

        if output_slices:
            if len(rets) > 0:
                raise DaceSyntaxError(self, node, 'Both return values and output slices unsupported')

            assign_node = ast.Assign()
            targets = []
            value = []
            for t, v in output_slices:
                targets.append(t)
                value.append(v)
            assign_node = ast.Assign(targets=ast.Tuple(elts=targets),
                                     value=ast.Tuple(elts=value),
                                     lineno=node.lineno,
                                     col_offset=node.col_offset)
            assign_node = ast.fix_missing_locations(assign_node)
            return self._visit_assign(assign_node, assign_node.targets, None)

        # Return SDFG return values, if exist
        if len(rets) == 1:
            return rets[0]
        return rets

    def create_callback(self, node: ast.Call, create_graph=True):
        funcname = astutils.rname(node)
        if funcname not in self.closure.callbacks:
            raise DaceSyntaxError(f'Cannot find appropriate Python callback for {funcname}')
        func: Callable[..., Any]
        _, func, _ = self.closure.callbacks[funcname]

        skip_args = getattr(node, 'skip_args', [])
        skip_kwargs = getattr(node, 'skip_keywords', [])

        # Infer the type of the function arguments and return value
        argtypes = []
        args = []
        outargs = []
        allargs = []
        nodeargs = [a for i, a in enumerate(node.args) if i not in skip_args]
        kwargs = [kw.value for i, kw in enumerate(node.keywords) if i not in skip_kwargs]
        for arg in itertools.chain(nodeargs, kwargs):
            parsed_args = self._parse_function_arg(arg)

            # Flatten literal arguments in call (will be unflattened in callback,
            # see ``flatten_callback`` in preprocessing)
            if isinstance(parsed_args, (list, tuple)):
                pass  # If already list or tuple, keep as-is
            elif isinstance(parsed_args, dict):
                # Keep dictionary entries in order of call
                parsed_args = list(parsed_args.values())
            else:  # If a standard argument
                parsed_args = [parsed_args]

            for parsed_arg in parsed_args:
                if parsed_arg in self.defined:
                    atype = self.defined[parsed_arg]
                    args.append(parsed_arg)
                    if isinstance(atype, data.Array):
                        outargs.append(parsed_arg)
                        allargs.append(f'__out_{parsed_arg}')
                    elif isinstance(atype, data.Scalar):
                        allargs.append(f'__in_{parsed_arg}')
                    else:
                        allargs.append(parsed_arg)
                else:
                    if isinstance(parsed_arg, StringLiteral):
                        # Special case for strings
                        parsed_arg = f'"{astutils.escape_string(parsed_arg.value)}"'
                        atype = data.Scalar(dtypes.string)
                    elif isinstance(parsed_arg, (Number, numpy.number, type(None))):
                        atype = data.create_datadescriptor(type(parsed_arg))
                    else:
                        atype = data.create_datadescriptor(parsed_arg)

                    allargs.append(parsed_arg)

                argtypes.append(atype)

        # Return type inference
        return_type = None

        # Get the parent node of this AST node
        parent_is_toplevel = True
        parent: ast.AST = None
        for anode in ast.walk(self.program_ast):
            if parent is not None:
                break
            for child in ast.iter_child_nodes(anode):
                if child is node:
                    parent = anode
                    parent_is_toplevel = getattr(anode, 'toplevel', False)
                    break
                if hasattr(child, 'func') and hasattr(child.func, 'oldnode'):
                    # Check if the AST node is part of a failed parse
                    if child.func.oldnode is node:
                        parent = anode
                        parent_is_toplevel = getattr(anode, 'toplevel', False)
                        break
                if hasattr(child, 'elts'):  # Tuples, e.g., in multiple return values
                    for subchild in child.elts:
                        if subchild is node:
                            parent = anode
                            parent_is_toplevel = getattr(anode, 'toplevel', False)
                            break
                    if parent is not None:
                        break
        if parent is None:
            raise DaceSyntaxError(self, node, f'Cannot obtain parent AST node for callback "{funcname}"')

        # If the parent is a top level expression, the return value is unused
        if isinstance(parent, ast.Expr) and parent_is_toplevel:
            return_type = dtypes.typeclass(None)
        elif isinstance(parent, ast.AnnAssign):
            return_names = []
            # NOTE: Python doesn't currently allow multiple return values in
            # annotated assignments
            try:
                return_type = eval(astutils.unparse(parent.annotation), self.globals, self.defined)
            except:
                # TODO: Use a meaningful exception
                pass
            return_type = data.create_datadescriptor(return_type)
            aname, _ = self.sdfg.add_temp_transient_like(return_type)
            return_names = [aname]
            outargs.extend(return_names)
            allargs.extend([f'__out_{n}' for n in return_names])

        elif isinstance(parent, (ast.Assign, ast.AugAssign, ast.Return)):
            if isinstance(parent, (ast.Assign, ast.AugAssign)):
                targets = parent.targets
            elif isinstance(parent, ast.Return):
                if isinstance(parent.value, (ast.Tuple, ast.List)):
                    # If part of a return tuple, find proper index
                    index = next(i for i, n in enumerate(parent.value.elts) if n is node)
                    targets = [f'__return_{index}']
                else:
                    # One return value
                    targets = ['__return']
            else:
                targets = []

            defined_vars = {**self.variables, **self.scope_vars}
            defined_arrays = {**self.sdfg.arrays, **self.scope_arrays}

            return_names = []
            return_type = []

            def parse_target(t: Union[ast.Name, ast.Subscript]):
                name = rname(t)
                if name in defined_vars:
                    tname = defined_vars[name]
                    tarr = defined_arrays[tname]
                    if isinstance(t, ast.Subscript):
                        dtype, shape = self.visit_Subscript(copy.deepcopy(t), True)
                        n, arr = self.sdfg.add_temp_transient(shape, dtype)
                    else:
                        if isinstance(tarr, data.Scalar):
                            n, arr = self.sdfg.add_scalar(self.sdfg.temp_data_name(), tarr.dtype, transient=True)
                        else:
                            n, arr = self.sdfg.add_temp_transient_like(tarr)
                elif name in self.annotated_types:
                    dtype = self.annotated_types[name]
                    if isinstance(dtype, data.Data):
                        n, arr = self.sdfg.add_temp_transient_like(dtype)
                    elif isinstance(dtype, dtypes.typeclass):
                        n, arr = self.sdfg.add_temp_transient((1, ), dtype)
                    else:
                        n, arr = self.sdfg.add_scalar(name, dtypes.pyobject(), transient=True, find_new_name=True)
                else:
                    n, arr = self.sdfg.add_scalar(name, dtypes.pyobject(), transient=True, find_new_name=True)
                return n, arr

            for target in targets:
                if isinstance(target, ast.Tuple):
                    for actual_target in target.elts:
                        n, arr = parse_target(actual_target)
                        return_names.append(n)
                        return_type.append(arr)
                else:
                    n, arr = parse_target(target)
                    return_names.append(n)
                    return_type.append(arr)

            outargs.extend(return_names)
            allargs.extend([f'__out_{n}' for n in return_names])

        # TODO(later): A proper type/shape inference pass can uncover
        #              return values if in e.g., nested calls: f(g(a))

        # If not annotated, nor the array didn't exist,
        # raise a syntax error with an example of how to do it
        if isinstance(return_type, list) and any(isinstance(r.dtype, dtypes.pyobject) for r in return_type):
            error_text = (f'Cannot infer return type of function call "{funcname}":\n'
                          f'  in File "{self.filename}", line {node.lineno}\n'
                          'To ensure that the return types can be inferred, try to '
                          'extract the call to a separate statement and annotate the '
                          'return values. For example: a: dace.int32 = call(b, c).\n'
                          'To enforce only callbacks with explicit return types, set '
                          'the `frontend.typed_callbacks_only` configuration entry to True.')
            if Config.get_bool('frontend', 'typed_callbacks_only'):
                raise DaceSyntaxError(self, node, error_text)
            else:
                warnings.warn(error_text)

        # Create a matching callback symbol from function type
        if (not isinstance(return_type, (list, tuple)) and return_type == dtypes.typeclass(None)):
            return_type = None
        callback_type = dace.callback(return_type, *argtypes)

        if funcname not in self.sdfg.symbols:
            self.sdfg.add_symbol(funcname, callback_type)
        else:
            # If callback signature mismatches
            symtype = self.sdfg.symbols[funcname]
            if symtype != callback_type:
                new_funcname = self.sdfg.find_new_symbol(funcname)
                self.sdfg.add_symbol(new_funcname, callback_type)
                self.sdfg.callback_mapping[new_funcname] = funcname
                funcname = new_funcname

        # Create the graph that calls the callback
        if not create_graph:
            return []

        # Create a state with a tasklet and the right arguments
        self._add_state('callback_%d' % node.lineno)
        self.last_state.set_default_lineinfo(self.current_lineinfo)

        if callback_type.is_scalar_function() and len(callback_type.return_types) > 0:
            call_args = ', '.join(str(s) for s in allargs[:-1])
            tasklet = self.last_state.add_tasklet(f'callback_{node.lineno}', {f'__in_{name}'
                                                                              for name in args} | {'__istate'},
                                                  {f'__out_{name}'
                                                   for name in outargs} | {'__ostate'},
                                                  f'__out_{return_names[0]} = {funcname}({call_args})',
                                                  side_effects=True)
        else:
            call_args = ', '.join(str(s) for s in allargs)
            tasklet = self.last_state.add_tasklet(f'callback_{node.lineno}', {f'__in_{name}'
                                                                              for name in args} | {'__istate'},
                                                  {f'__out_{name}'
                                                   for name in outargs} | {'__ostate'},
                                                  f'{funcname}({call_args})',
                                                  side_effects=True)

        # Avoid cast of output pointers to scalars in code generation
        for cname in outargs:
            if (cname in self.sdfg.arrays and tuple(self.sdfg.arrays[cname].shape) == (1, )):
                tasklet._out_connectors[f'__out_{cname}'] = dtypes.pointer(self.sdfg.arrays[cname].dtype)

        # Setup arguments in graph
        for arg in dtypes.deduplicate(args):
            r = self.last_state.add_read(arg)
            self.last_state.add_edge(r, None, tasklet, f'__in_{arg}', Memlet(arg))

        for arg in dtypes.deduplicate(outargs):
            w = self.last_state.add_write(arg)
            self.last_state.add_edge(tasklet, f'__out_{arg}', w, None, Memlet(arg))

        # Connect Python state
        self._connect_pystate(tasklet, self.last_state, '__istate', '__ostate')

        if return_type is None:
            return []
        else:
            return return_names

    def _connect_pystate(self,
                         tasklet: nodes.CodeNode,
                         state: SDFGState,
                         inp_conn: str = '__pystate',
                         out_conn: str = '__pystate',
                         arr_name: str = '__pystate'):
        """
        Create and connect a __pystate variable that blocks reordering
        optimizations to a given tasklet.
        """
        if arr_name not in self.sdfg.arrays:
            self.sdfg.add_scalar(arr_name, dace.int32, transient=True)
        rs = state.add_read(arr_name)
        ws = state.add_write(arr_name)
        tasklet.add_in_connector(inp_conn, dace.int32, force=True)
        state.add_edge(rs, None, tasklet, inp_conn, Memlet(arr_name))
        tasklet.add_out_connector(out_conn, dace.int32, force=True)
        state.add_edge(tasklet, out_conn, ws, None, Memlet(arr_name))

    def visit_Call(self, node: ast.Call, create_callbacks=False):
        func = None
        funcname = None
        # If the call directly refers to an SDFG or dace-compatible program
        if isinstance(node.func, ast.Num):
            if self._has_sdfg(node.func.n):
                func = node.func.n
        elif isinstance(node.func, ast.Constant):
            if self._has_sdfg(node.func.value):
                func = node.func.value

        if func is None:
            funcname = rname(node)
            # Check if the function exists as an SDFG in a different module
            modname = until(funcname, '.')
            if ('.' in funcname and len(modname) > 0 and modname in self.globals
                    and dtypes.ismodule(self.globals[modname])):
                try:
                    func = getattr(self.globals[modname], funcname[len(modname) + 1:])
                except AttributeError:
                    func = None

                # Not an SDFG, ignore (might be a recognized function, see below)
                if not self._has_sdfg(func):
                    func = None
                else:
                    # An SDFG, replace dots in name with underscores
                    funcname = funcname.replace('.', '_')

            # If the function is a callable object
            elif funcname in self.globals and callable(self.globals[funcname]):
                fobj = self.globals[funcname]
                fcall = getattr(fobj, '__call__', False)
                if self._has_sdfg(fcall):
                    func = fcall
                    funcname = fcall.name
                elif isinstance(fobj, numpy.ufunc):
                    modname = 'numpy'
                    funcname = f'numpy.{fobj.__name__}'
                # Try to evaluate function directly
                elif (callable(fobj) and hasattr(fobj, '__module__') and hasattr(fobj, '__name__')):
                    module = fobj.__module__
                    if (module is None or module == str.__class__.__module__ or module == '__main__'):
                        candidate = fobj.__name__
                    else:
                        candidate = fobj.__module__ + '.' + fobj.__name__

                    if oprepo.Replacements.get(candidate) is not None:
                        funcname = candidate

        # If the function exists as a global SDFG or @dace.program, use it
        if func is not None:
            try:
                return self._parse_sdfg_call(funcname, func, node)
            except SkipCall as ex:
                # Re-parse call with non-parsed information, trying
                # to create callbacks instead
                try:
                    return self.visit_Call(node.func.oldnode, create_callbacks=True)
                except Exception:  # Anything could happen here
                    # Raise original exception instead
                    raise ex.__context__

        # Set arguments
        args = []

        # NumPy ufunc support
        found_ufunc = False
        if modname == "numpy" and len(funcname) > 6:
            name = funcname[len(modname) + 1:]
            npfuncname = until(name, '.')
            func = getattr(self.globals[modname], npfuncname)
            if isinstance(func, numpy.ufunc):
                ufunc_name = npfuncname
                if len(funcname) > len(modname) + len(npfuncname) + 1:
                    method_name = funcname[len(modname) + len(npfuncname) + 2:]
                else:
                    method_name = None
                func = oprepo.Replacements.get_ufunc(method_name)
                if ufunc_name in replacements.ufuncs.keys() and func:
                    found_ufunc = True

        # Check if this is a method called on an object
        if ('.' in funcname and len(modname) > 0 and modname in self.defined):
            methodname = funcname[len(modname) + 1:]
            cls = type(self.defined[modname])
            classname = cls.__name__
            func = oprepo.Replacements.get_method(cls, methodname)
            if func is None:
                nm = rname(node)
                if create_callbacks and nm in self.closure.callbacks:
                    warnings.warn('Performance warning: Automatically creating '
                                  f'callback to Python interpreter from method "{funcname}" '
                                  f'in class "{classname}". If you would like to know why '
                                  'parsing failed, please place a @dace.method decorator on the method. '
                                  'If a DaCe method cannot be provided (for example, due to '
                                  'recursion), register a replacement through '
                                  '"dace.frontend.common.op_repository".')
                    return self.create_callback(node)
                raise DaceSyntaxError(self, node,
                                      'Method "%s" is not registered for object type "%s"' % (methodname, classname))
            # Add object as first argument
            if modname in self.variables.keys():
                arg = self.variables[modname]
            else:
                arg = self.scope_vars[modname]
            args.append(arg)
        # Otherwise, try to find a default implementation for the SDFG
        elif not found_ufunc:
            func = oprepo.Replacements.get(funcname)
            if func is None:
                nm = rname(node)
                if nm in self.closure.callbacks:
                    warnings.warn('Performance warning: Automatically creating '
                                  f'callback to Python interpreter from method "{funcname}". '
                                  f'If you would like to know why parsing failed, please '
                                  'place a @dace.program decorator on the function. '
                                  'If a DaCe function cannot be provided (for example, due to '
                                  'recursion), register a replacement through '
                                  '"dace.frontend.common.op_repository".')
                    return self.create_callback(node)
                raise DaceSyntaxError(self, node, 'Function "%s" is not registered with an SDFG '
                                      'implementation' % funcname)

        # NOTE: Temporary fix for MPI library-node replacements
        # Parsing the arguments with `_parse_function_arg` will generate
        # slices even for the output arguments.
        # We make a special exception for MPI calls (`dace.comm` namespace)
        # and we pass instead the array names and the ranges accessed.
        # The replacement functions are responsible for generating the correct
        # subgraph/memlets.
        if funcname.startswith("dace.comm"):
            mpi_args = []
            for arg in node.args:
                # We are only looking for subscripts on arrays of the current SDFG.
                # If it is not a subscript, then we just pass the array pointer directly.
                # If it is not an array of the current SDFG, then the normal
                # argument parsing will create a connector, i.e. a pointer.
                if (isinstance(arg, ast.Subscript) and
                    (rname(arg) in self.sdfg.arrays.keys() or
                     (rname(arg) in self.variables.keys() and self.variables[rname(arg)] in self.sdfg.arrays.keys()))):
                    arg.slice = self.visit(arg.slice)
                    expr: MemletExpr = ParseMemlet(self, {**self.sdfg.arrays, **self.defined}, arg)
                    if isinstance(expr.subset, subsets.Indices):
                        expr.subset = subsets.Range.from_indices(expr.subset)
                    name = rname(arg)
                    if name in self.variables.keys():
                        name = self.variables[name]
                    mpi_args.append((name, expr.subset))
                else:
                    mpi_args.append(self._parse_function_arg(arg))
            args.extend(mpi_args)
        else:
            args.extend([self._parse_function_arg(arg) for arg in node.args])
        keywords = {arg.arg: self._parse_function_arg(arg.value) for arg in node.keywords}

        self._add_state('call_%d' % node.lineno)
        self.last_state.set_default_lineinfo(self.current_lineinfo)

        if found_ufunc:
            result = func(self, node, self.sdfg, self.last_state, ufunc_name, args, keywords)
        else:
            result = func(self, self.sdfg, self.last_state, *args, **keywords)

        self.last_state.set_default_lineinfo(None)

        if isinstance(result, tuple) and type(result[0]) is nested_call.NestedCall:
            self.last_state = result[0].last_state
            result = result[1]

        if not isinstance(result, (tuple, list)):
            return [result]
        return result

    # Used for memlet expressions outside of tasklets, otherwise ignored
    def visit_TopLevelExpr(self, node: ast.Expr):
        if isinstance(node.value, ast.BinOp):
            # Add two access nodes and a memlet (the arrays must already exist)
            if isinstance(node.value.op, ast.LShift):
                src = node.value.right
                dst = node.value.left
            elif isinstance(node.value.op, ast.RShift):
                src = node.value.left
                dst = node.value.right
            else:
                # Top-level binary operator that is not a memlet, does nothing
                self.generic_visit(node)
                return

            # Create an edge between the two data descriptors
            state = self._add_state('globalmemlet_%d' % node.lineno)
            src_expr = ParseMemlet(self, self.defined, src)
            dst_expr = ParseMemlet(self, self.defined, dst)
            if isinstance(src_expr.subset, subsets.Indices):
                src_expr.subset = subsets.Range.from_indices(src_expr.subset)
            if isinstance(dst_expr.subset, subsets.Indices):
                dst_expr.subset = subsets.Range.from_indices(dst_expr.subset)
            if src_expr.arrdims or dst_expr.arrdims:
                raise NotImplementedError('Copying with array indices only allowed through assignment '
                                          'expressions ("A[...] = B[...]")')
            src_name = src_expr.name
            src_rng = None
            if src_name not in self.sdfg.arrays:
                src_name, src_rng = self._add_read_access(src_name, src_expr.subset, None)
            dst_name = dst_expr.name
            dst_rng = None
            if dst_name not in self.sdfg.arrays:
                dst_name, dst_rng = self._add_write_access(dst_name, dst_expr.subset, None)

            rnode = state.add_read(src_name, debuginfo=self.current_lineinfo)
            wnode = state.add_write(dst_name, debuginfo=self.current_lineinfo)
            if isinstance(self.sdfg.arrays[dst_name], data.Stream):
                dst_rng = dst_rng or subsets.Range.from_array(self.sdfg.arrays[dst_name])
                mem = Memlet.simple(dst_name, dst_rng, num_accesses=dst_expr.accesses, wcr_str=dst_expr.wcr)
            else:
                src_rng = src_rng or subsets.Range.from_array(self.sdfg.arrays[src_name])
                mem = Memlet.simple(src_name, src_rng, num_accesses=src_expr.accesses, wcr_str=dst_expr.wcr)
            state.add_nedge(rnode, wnode, mem)
            return

        # Calling reduction or other SDFGs / functions
        elif isinstance(node.value, ast.Call):
            # Handles reduction and calling other SDFGs / DaCe programs
            # self._add_state('call_%d' % node.lineno)
            self.visit_Call(node.value)
            return

        elif (sys.version_info.major == 3 and sys.version_info.minor >= 8 and isinstance(node.value, ast.NamedExpr)):
            self.visit_NamedExpr(node.value)
            return

        self.generic_visit(node)

    def visit_Return(self, node: ast.Return):
        # Modify node value to become an expression
        new_node = ast.copy_location(ast.Expr(value=node.value), node)

        # Return values can either be tuples or a single object
        if isinstance(node.value, (ast.Tuple, ast.List)):
            ast_tuple = ast.copy_location(
                ast.parse('(%s,)' % ','.join('__return_%d' % i for i in range(len(node.value.elts)))).body[0].value,
                node)
            self._visit_assign(new_node, ast_tuple, None, is_return=True)
        else:
            ast_name = ast.copy_location(ast.Name(id='__return'), node)
            self._visit_assign(new_node, ast_name, None, is_return=True)

    def visit_With(self, node, is_async=False):
        # "with dace.tasklet" syntax
        if len(node.items) == 1:
            dec = node.items[0].context_expr
            funcname = rname(dec)
            if funcname == 'dace.tasklet':
                # Parse as tasklet
                state = self._add_state('with_%d' % node.lineno)

                # Parse tasklet name
                namelist = self.name.split('_')
                if len(namelist) > 2:  # Remove trailing line and column number
                    name = '_'.join(namelist[:-2])
                else:
                    name = self.name

                tasklet, inputs, outputs, sdfg_inp, sdfg_out = \
                    self._parse_tasklet(state, node, name)

                # Add memlets
                inputs = {k: (state, v, set()) for k, v in inputs.items()}
                outputs = {k: (state, v, set()) for k, v in outputs.items()}
                self._add_dependencies(state, tasklet, None, None, inputs, outputs)
                self.inputs.update({k: (state, *v) for k, v in sdfg_inp.items()})
                self.outputs.update({k: (state, *v) for k, v in sdfg_out.items()})
                return

        raise DaceSyntaxError(self, node, 'General "with" statements disallowed in DaCe programs')

    def visit_AsyncWith(self, node):
        return self.visit_With(node, is_async=True)

    def _visitname(self, name: str, node: ast.AST):
        if isinstance(name, (sympy.Symbol, symbolic.symbol)):
            name = str(name)
        elif symbolic.issymbolic(name, self.sdfg.constants):
            raise TypeError('Symbolic expression found instead of variable name')

        if not isinstance(name, str):
            return name

        # First, if it is defined in the parser, use the definition
        if name in self.variables:
            return self.variables[name]

        # TODO: Why if the following code-block is moved after the code-block
        # looking for `name` in `self.sdfg.symbols`, a lot of tests break?
        # If an allowed global, use directly
        if name in self.globals:
            result = inner_eval_ast(self.globals, node)
            # If a symbol, add to symbols
            if (isinstance(result, symbolic.symbol) and name not in self.sdfg.symbols.keys()):
                self.sdfg.add_symbol(result.name, result.dtype)
            return result

        if name in self.sdfg.arrays:
            return name

        if name in self.sdfg.symbols:
            return name

        if name not in self.scope_vars:
            raise DaceSyntaxError(self, node, 'Use of undefined variable "%s"' % name)
        rname = self.scope_vars[name]
        if rname in self.scope_arrays:
            rng = subsets.Range.from_array(self.scope_arrays[rname])
<<<<<<< HEAD
            rname, _ = self._add_read_access(rname, rng, node)
            # self._add_new_access(rname, self.scope_arrays[rname], 'r')
=======
            if isinstance(node.ctx, ast.Store):
                rname, _ = self._add_write_access(rname, rng, node)
            else:
                rname, _ = self._add_read_access(rname, rng, node)
>>>>>>> 0d37a947
        return rname

    #### Visitors that return arrays
    def visit_Str(self, node: ast.Str):
        # A string constant returns a string literal
        return StringLiteral(node.s)

    def visit_Bytes(self, node: ast.Bytes):
        # A bytes constant returns a string literal
        return StringLiteral(node.s)

    def visit_Num(self, node: ast.Num):
        if isinstance(node.n, bool):
            return dace.bool_(node.n)
        if isinstance(node.n, (int, float, complex)):
            return dtypes.DTYPE_TO_TYPECLASS[type(node.n)](node.n)
        return node.n

    def visit_Constant(self, node: ast.Constant):
        if isinstance(node.value, bool):
            return dace.bool_(node.value)
        if isinstance(node.value, (int, float, complex)):
            return dtypes.DTYPE_TO_TYPECLASS[type(node.value)](node.value)
        if isinstance(node.value, (str, bytes)):
            return StringLiteral(node.value)
        return node.value

    def visit_Name(self, node: ast.Name):
        # If visiting a name, check if it is a defined variable or a global
        return self._visitname(node.id, node)

    def visit_NameConstant(self, node: ast.NameConstant):
        return self.visit_Constant(node)

    def visit_Attribute(self, node: ast.Attribute):
        # If visiting an attribute, return attribute value if it's of an array or global
        name = until(astutils.unparse(node), '.')
        result = self._visitname(name, node)
        if isinstance(result, str) and result in self.sdfg.arrays:
            arr = self.sdfg.arrays[result]
        elif isinstance(result, str) and result in self.scope_arrays:
            arr = self.scope_arrays[result]
        else:
            return result

        # Try to find sub-SDFG attribute
        func = oprepo.Replacements.get_attribute(type(arr), node.attr)
        if func is not None:
            # A new state is likely needed here, e.g., for transposition (ndarray.T)
            self._add_state('%s_%d' % (type(node).__name__, node.lineno))
            self.last_state.set_default_lineinfo(self.current_lineinfo)
            result = func(self, self.sdfg, self.last_state, result)
            self.last_state.set_default_lineinfo(None)
            return result

        # Otherwise, try to find compile-time attribute (such as shape)
        try:
            return getattr(arr, node.attr)
        except KeyError:
            return result

    def visit_List(self, node: ast.List):
        # Recursively loop over elements
        return [self.visit(a) for a in node.elts]

    def visit_Tuple(self, node: ast.Tuple):
        # Recursively loop over elements
        return tuple(self.visit(a) for a in node.elts)

    def visit_Set(self, node: ast.Set):
        # Recursively loop over elements
        return set(self.visit(a) for a in node.elts)

    def visit_Dict(self, node: ast.Dict):
        # Recursively loop over elements and return an ordered dictionary (for callback consistency)
        return OrderedDict([(self.visit(k), self.visit(v)) for k, v in zip(node.keys, node.values)])

    def visit_Lambda(self, node: ast.Lambda):
        # Return a string representation of the function
        return astutils.unparse(node)

    ############################################################

    def _gettype(self, opnode: ast.AST) -> List[Tuple[str, str]]:
        """ Returns an operand and its type as a 2-tuple of strings. """
        if isinstance(opnode, ast.AST):
            operands = self.visit(opnode)
        else:
            operands = opnode

        if isinstance(operands, (list, tuple)):
            if len(operands) == 0:
                raise DaceSyntaxError(self, opnode, 'Operand has no return value')
        else:
            operands = [operands]

        result = []
        for operand in operands:
            if isinstance(operand, str) and operand in self.sdfg.arrays:
                result.append((operand, type(self.sdfg.arrays[operand])))
            elif isinstance(operand, str) and operand in self.scope_arrays:
                result.append((operand, type(self.scope_arrays[operand])))
            elif isinstance(operand, tuple(dtypes.DTYPE_TO_TYPECLASS.keys())):
                if isinstance(operand, (bool, numpy.bool_)):
                    result.append((operand, 'BoolConstant'))
                else:
                    result.append((operand, 'NumConstant'))
            elif isinstance(operand, sympy.Basic):
                result.append((operand, 'symbol'))
            else:
                result.append((operand, type(operand)))

        return result

    def _visit_op(self, node: Union[ast.UnaryOp, ast.BinOp, ast.BoolOp], op1: ast.AST, op2: ast.AST):
        opname = None
        try:
            opname = type(node.op).__name__
        except:
            pass

        # Parse operands
        op1_parsed = self._gettype(op1)
        if len(op1_parsed) > 1:
            raise DaceSyntaxError(self, op1, 'Operand cannot be a tuple')
        operand1, op1type = op1_parsed[0]
        if op2 is not None:
            op2_parsed = self._gettype(op2)
            if len(op2_parsed) > 1:
                raise DaceSyntaxError(self, op2, 'Operand cannot be a tuple')
            operand2, op2type = op2_parsed[0]
        else:
            operand2, op2type = None, None

        # Type-check operands in order to provide a clear error message
        if (isinstance(operand1, str) and operand1 in self.defined
                and isinstance(self.defined[operand1].dtype, dtypes.pyobject)):
            raise DaceSyntaxError(
                self, op1, 'Trying to operate on a callback return value with an undefined type. '
                f'Please add a type hint to "{operand1}" to enable using it within the program.')
        if (isinstance(operand2, str) and operand2 in self.defined
                and isinstance(self.defined[operand2].dtype, dtypes.pyobject)):
            raise DaceSyntaxError(
                self, op2, 'Trying to operate on a callback return value with an undefined type. '
                f'Please add a type hint to "{operand2}" to enable using it within the program.')

        func = oprepo.Replacements.getop(op1type, opname, otherclass=op2type)
        if func is None:
            # Check for SDFG as fallback
            func = oprepo.Replacements.getop(op1type, opname, otherclass=op2type)
            if func is None:
                op1name = getattr(op1type, '__name__', op1type)
                op2name = getattr(op2type, '__name__', op2type)
                raise DaceSyntaxError(self, node, f'Operator {opname} is not defined for types {op1name} and {op2name}')

        self._add_state('%s_%d' % (type(node).__name__, node.lineno))
        self.last_state.set_default_lineinfo(self.current_lineinfo)
        try:
            result = func(self, self.sdfg, self.last_state, operand1, operand2)
        except SyntaxError as ex:
            raise DaceSyntaxError(self, node, str(ex))
        if not isinstance(result, (list, tuple)):
            results = [result]
        else:
            results = result
        for r in results:
            if isinstance(r, str) and r in self.sdfg.arrays:
                if r in self.variables.keys():
                    raise DaceSyntaxError(self, node, "Variable {v} has been already defined".format(v=r))
                self.variables[r] = r

        self.last_state.set_default_lineinfo(None)

        return result

    def visit_UnaryOp(self, node: ast.UnaryOp):
        return self._visit_op(node, node.operand, None)

    def visit_BinOp(self, node: ast.BinOp):
        return self._visit_op(node, node.left, node.right)

    def visit_BoolOp(self, node: ast.BoolOp):
        last = node.values[0]
        # Syntax of BoolOp is a list of values, we parse left to right
        for i in range(1, len(node.values)):
            last = self._visit_op(node, last, node.values[i])
        return last

    def visit_Compare(self, node: ast.Compare):
        if len(node.ops) > 1 or len(node.comparators) > 1:
            raise NotImplementedError
        binop_node = ast.BinOp(node.left,
                               node.ops[0],
                               node.comparators[0],
                               lineno=node.lineno,
                               col_offset=node.col_offset)
        return self.visit_BinOp(binop_node)

    def _add_read_slice(self, array: str, node: ast.Subscript, expr: MemletExpr):

        arrobj = self.sdfg.arrays[array]

        # Consider array dims (rhs expression)
        has_array_indirection = False
        for dim, arrname in expr.arrdims.items():
            # Boolean arrays only allowed as lhs
            if (isinstance(arrname, str) and self.sdfg.arrays[arrname].dtype == dtypes.bool):
                raise IndexError('Boolean array indexing is only supported for '
                                 'assignment targets (e.g., "A[A > 5] += 1")')
            has_array_indirection = True

        # Add slicing state
        self._add_state('slice_%s_%d' % (array, node.lineno))
        if has_array_indirection:
            # Make copy slicing state
            rnode = self.last_state.add_read(array, debuginfo=self.current_lineinfo)
            return self._array_indirection_subgraph(rnode, expr)
        else:
            is_index = False
            if isinstance(expr.subset, subsets.Indices):
                is_index = True
                other_subset = subsets.Range([(i, i, 1) for i in expr.subset])
            else:
                other_subset = copy.deepcopy(expr.subset)
            strides = list(arrobj.strides)

            # Make new axes and squeeze for scalar subsets (as per numpy behavior)
            # For example: A[0, np.newaxis, 5:7] results in a 1x2 ndarray
            new_axes = []
            if expr.new_axes:
                new_axes = other_subset.unsqueeze(expr.new_axes)
                for i in new_axes:
                    strides.insert(i, 1)
            length = len(other_subset)
            nsqz = other_subset.squeeze(ignore_indices=new_axes)
            sqz = [i for i in range(length) if i not in nsqz]
            for i in reversed(sqz):
                strides.pop(i)
            if not strides:
                strides = None

            if is_index:
                tmp = self.sdfg.temp_data_name()
                tmp, tmparr = self.sdfg.add_scalar(tmp, arrobj.dtype, arrobj.storage, transient=True)
            else:
                tmp, tmparr = self.sdfg.add_view(array,
                                                 other_subset.size(),
                                                 arrobj.dtype,
                                                 storage=arrobj.storage,
                                                 strides=strides,
                                                 find_new_name=True)
                self.views[tmp] = (array,
                                   Memlet(f'{array}[{expr.subset}]->{other_subset}', volume=expr.accesses,
                                          wcr=expr.wcr))
            self.variables[tmp] = tmp
            if not isinstance(tmparr, data.View):
                rnode = self.last_state.add_read(array, debuginfo=self.current_lineinfo)
                wnode = self.last_state.add_write(tmp, debuginfo=self.current_lineinfo)
                self.last_state.add_nedge(
                    rnode, wnode, Memlet(f'{array}[{expr.subset}]->{other_subset}', volume=expr.accesses, wcr=expr.wcr))
            return tmp

    def _parse_subscript_slice(self,
                               s: ast.AST,
                               multidim: bool = False) -> Union[Any, Tuple[Union[Any, str, symbolic.symbol]]]:
        """ Parses the slice attribute of an ast.Subscript node.
            Scalar data are promoted to symbols.
        """

        def _promote(node: ast.AST) -> Union[Any, str, symbolic.symbol]:
            node_str = astutils.unparse(node)
            sym = None
            if node_str in self.indirections:
                sym = self.indirections[node_str]
            if isinstance(node, str):
                scalar = node_str
            else:
                scalar = self.visit(node)
            if isinstance(scalar, str) and scalar in self.sdfg.arrays:
                desc = self.sdfg.arrays[scalar]
                if isinstance(desc, data.Scalar):
                    if not sym:
                        sym = dace.symbol(f'__sym_{scalar}', dtype=desc.dtype)
                        self.indirections[node_str] = sym
                        try:
                            self.sdfg.add_symbol(f'__sym_{scalar}', desc.dtype)
                        except FileExistsError:
                            # NOTE: By design, it is possible to try here to add an already existing symbol even if
                            # `not sym` returns True. This exception is benign.
                            pass
                    state = self._add_state(f'promote_{scalar}_to_{str(sym)}')
                    edge = self.sdfg.in_edges(state)[0]
                    edge.data.assignments = {str(sym): scalar}
                    return sym
            return scalar

        if isinstance(s, (Number, bool, numpy.bool_, sympy.Basic)):
            res = s
        elif isinstance(s, ast.Constant):  # 1D index (since Python 3.9)
            # Special case for Python slice objects
            if isinstance(s.value, slice):
                res = self.visit(s)
            else:
                res = self._visit_ast_or_value(s)
        elif isinstance(s, ast.Index):
            res = self._parse_subscript_slice(s.value)
        elif isinstance(s, ast.Slice):
            lower = s.lower
            if isinstance(lower, ast.AST):
                lower = _promote(lower)
            upper = s.upper
            if isinstance(upper, ast.AST):
                upper = _promote(upper)
            step = s.step
            if isinstance(step, ast.AST):
                step = _promote(step)
            if multidim:
                res = (lower, upper, step)
            else:
                res = ((lower, upper, step), )
        elif isinstance(s, ast.Tuple):
            res = tuple(self._parse_subscript_slice(d, multidim=True) for d in s.elts)
        elif isinstance(s, ast.ExtSlice):
            res = tuple(self._parse_subscript_slice(d, multidim=True) for d in s.dims)
        else:
            res = _promote(s)
        # Unpack tuple of a single Python slice object
        if (isinstance(res, (list, tuple)) and len(res) == 1 and isinstance(res[0], slice)):
            res = res[0]
        return res

    ### Subscript (slicing) handling
    def visit_Subscript(self, node: ast.Subscript, inference: bool = False):

        is_read: bool = not isinstance(node.ctx, ast.Store)

        if self.nested:

            defined_vars = {**self.variables, **self.scope_vars}
            defined_arrays = {**self.sdfg.arrays, **self.scope_arrays, **self.defined}

            name = rname(node)
            true_name = defined_vars[name]

            # If this subscript originates from an external array, create the
            # subset in the edge going to the connector, as well as a local
            # reference to the subset
            if (true_name not in self.sdfg.arrays and isinstance(node.value, ast.Name)):

                # self._add_new_access(name, defined_arrays[name], 'r')

                true_node = copy.deepcopy(node)
                true_node.value.id = true_name

                # Visit slice contents
                nslice = self._parse_subscript_slice(node.slice)

                # Try to construct memlet from subscript
                expr: MemletExpr = ParseMemlet(self, defined_arrays, true_node, nslice)
                rng = expr.subset
                if isinstance(rng, subsets.Indices):
                    rng = subsets.Range.from_indices(rng)
                if inference:
                    rng.offset(rng, True)
                    return self.sdfg.arrays[true_name].dtype, rng.size()
<<<<<<< HEAD
                new_name, new_rng = self._add_read_access(name, rng, node)
                return new_name
                # new_arr = self.sdfg.arrays[new_name]
                # full_rng = subsets.Range.from_array(new_arr)
                # if new_rng.ranges == full_rng.ranges:
                #     return new_name
                # else:
                #     new_name, _ = self.make_slice(new_name, new_rng)
                #     return new_name
=======
                if is_read:
                    new_name, new_rng = self._add_read_access(name, rng, node)
                else:
                    new_name, new_rng = self._add_write_access(name, rng, node)
                new_arr = self.sdfg.arrays[new_name]
                full_rng = subsets.Range.from_array(new_arr)
                if new_rng.ranges == full_rng.ranges:
                    return new_name
                else:
                    if is_read:
                        new_name, _ = self.make_slice(new_name, new_rng)
                    else:
                        raise NotImplementedError('Cannot slice a write access')
                    return new_name
>>>>>>> 0d37a947

        # Obtain array/tuple
        node_parsed = self._gettype(node.value)

        if len(node_parsed) > 1:
            # If the value is a tuple of constants (e.g., array.shape) and the
            # slice is constant, return the value itself
            nslice = self.visit(node.slice)
            if isinstance(nslice, (ast.Index, Number)):
                if isinstance(nslice, ast.Index):
                    v = self._parse_value(nslice.value)
                else:
                    v = nslice
                try:
                    value, valtype = node_parsed[int(v)]
                    return value
                except (TypeError, ValueError):
                    pass  # Passthrough to exception

            raise DaceSyntaxError(self, node.value, 'Subscripted object cannot be a tuple')
        array, arrtype = node_parsed[0]
        if arrtype == 'str' or arrtype in dtypes._CTYPES:
            raise DaceSyntaxError(self, node, 'Type "%s" cannot be sliced' % arrtype)
        if arrtype == 'NumConstant':
            return array

        # Visit slice contents
        # TODO: Maybe we actually want to do scalar promotion even in inference
        # mode
        nslice = self._parse_subscript_slice(node.slice)

        # Try to construct memlet from subscript
        node.value = ast.Name(id=array)
        expr: MemletExpr = ParseMemlet(self, {**self.sdfg.arrays, **self.defined}, node, nslice)

        if inference:
            rng = expr.subset
            rng.offset(rng, True)
            return self.sdfg.arrays[array].dtype, rng.size()
        
        if is_read:
            return self._add_read_slice(array, node, expr)
        else:
            raise NotImplementedError('Write slicing not implemented')

    def _visit_ast_or_value(self, node: ast.AST) -> Any:
        result = self.visit(node)
        newnode = None
        if result is None:
            return node
        if isinstance(result, (list, tuple)):
            res_num = len(result)
        else:
            res_num = 1
            result = [result]
        out = []
        for i, r in enumerate(result):
            if isinstance(r, ast.AST):
                newnode = r
            elif isinstance(r, (Number, numpy.bool_)):
                # Compatibility check since Python changed their AST nodes
                if sys.version_info >= (3, 8):
                    newnode = ast.Constant(value=r, kind='')
                else:
                    newnode = ast.Num(n=r)
            else:
                newnode = ast.Name(id=r)
            ast.copy_location(newnode, node)
            out.append(newnode)
        if res_num == 1:
            out = out[0]
        return out

    def visit_Index(self, node: ast.Index) -> Any:
        if isinstance(node.value, ast.Tuple):
            for i, elt in enumerate(node.value.elts):
                node.value.elts[i] = self._visit_ast_or_value(elt)
            return node
        node.value = self._visit_ast_or_value(node.value)
        return node

    def visit_ExtSlice(self, node: ast.ExtSlice) -> Any:
        for i, dim in enumerate(node.dims):
            node.dims[i] = self._visit_ast_or_value(dim)

        return node

    def make_slice(self, arrname: str, rng: subsets.Range):

        array = arrname
        arrobj = self.sdfg.arrays[arrname]

        # Add slicing state
        # TODO: naming issue, we don't have the linenumber here
        self._add_state('slice_%s' % (array))
        rnode = self.last_state.add_read(array, debuginfo=self.current_lineinfo)
        other_subset = copy.deepcopy(rng)
        other_subset.squeeze()
        if _subset_has_indirection(rng, self):
            memlet = Memlet.simple(array, rng)
            tmp = self.sdfg.temp_data_name()
            tmp = add_indirection_subgraph(self.sdfg, self.last_state, rnode, None, memlet, tmp, self)
        else:
            tmp, tmparr = self.sdfg.add_temp_transient(other_subset.size(), arrobj.dtype, arrobj.storage)
            wnode = self.last_state.add_write(tmp, debuginfo=self.current_lineinfo)
            self.last_state.add_nedge(
                rnode, wnode, Memlet.simple(array, rng, num_accesses=rng.num_elements(), other_subset_str=other_subset))
        return tmp, other_subset

    def _array_indirection_subgraph(self, rnode: nodes.AccessNode, expr: MemletExpr) -> str:
        aname = rnode.data
        idesc = self.sdfg.arrays[aname]

        if expr.new_axes:
            # NOTE: Matching behavior with numpy would be to append all new
            # axes in the end
            raise IndexError('New axes unsupported when array indices are used')

        # Create output shape dimensions based on the sizes of the arrays
        output_shape = None
        constant_indices: Dict[int, str] = {}
        for i, arrname in expr.arrdims.items():
            if isinstance(arrname, str):  # Array or constant
                if arrname in self.sdfg.arrays:
                    desc = self.sdfg.arrays[arrname]
                elif arrname in self.sdfg.constants:
                    desc = self.sdfg.constants[arrname]
                    constant_indices[i] = arrname
                else:
                    raise NameError(f'Array "{arrname}" used in indexing "{aname}" not found')
                shape = desc.shape
            else:  # Literal list or tuple, add as constant and use shape
                arrname = [v if isinstance(v, Number) else self._parse_value(v) for v in arrname]
                carr = numpy.array(arrname, dtype=dtypes.typeclass(int).type)
                cname = self.sdfg.find_new_constant(f'__ind{i}_{aname}')
                self.sdfg.add_constant(cname, carr)
                constant_indices[i] = cname
                shape = carr.shape

            if output_shape is not None and tuple(shape) != output_shape:
                raise IndexError(f'Mismatch in array index shapes in access of '
                                 f'"{aname}": {arrname} (shape {shape}) '
                                 f'does not match existing shape {output_shape}')
            elif output_shape is None:
                output_shape = tuple(shape)

        # Check subset shapes for matching the array shapes
        input_index = []
        i0 = symbolic.pystr_to_symbolic('__i0')
        for i, elem in enumerate(expr.subset.size()):
            if i in expr.arrdims:
                input_index.append((0, elem - 1, 1))
                continue
            if len(output_shape) > 1:
                raise IndexError('Combining multidimensional array indices and '
                                 'numeric subsets is unsupported (array '
                                 f'"{aname}").')
            if (elem, ) != output_shape:
                # TODO(later): Properly broadcast multiple (and missing) shapes
                raise IndexError(f'Mismatch in array index shapes in access of '
                                 f'"{aname}": Subset {expr.subset[i]} '
                                 f'does not match existing shape {output_shape}')

            # Since there can only be one-dimensional outputs if arrays and
            # subsets are both involved, express memlet as a function of _i0
            rb, _, rs = expr.subset[i]
            input_index.append((rb + i0 * rs, rb + i0 * rs, 1))

        outname, _ = self.sdfg.add_temp_transient(output_shape, idesc.dtype)

        # Make slice subgraph - input shape dimensions are len(expr.subset) and
        # output shape dimensions are len(output_shape)

        # Make map with output shape
        state: SDFGState = self.last_state
        wnode = state.add_write(outname)
        maprange = [(f'__i{i}', f'0:{s}') for i, s in enumerate(output_shape)]
        me, mx = state.add_map('indirect_slice', maprange, debuginfo=self.current_lineinfo)

        # Make indirection tasklet for array-index dimensions
        array_indices = set(expr.arrdims.keys()) - set(constant_indices.keys())
        output_str = ', '.join(ind for ind, _ in maprange)
        access_str = ', '.join(
            [f'__inp{i}' if i in array_indices else f'{cname}[{output_str}]' for i in expr.arrdims.keys()])
        t = state.add_tasklet('indirection', {'__arr'} | set(f'__inp{i}' for i in array_indices), {'__out'},
                              f'__out = __arr[{access_str}]')

        # Offset input memlet according to offset and stride if fixed, or
        # entire array with volume 1 if array-index
        input_subset = subsets.Range(input_index)
        state.add_edge_pair(me, t, rnode, Memlet(data=aname, subset=input_subset, volume=1), internal_connector='__arr')
        # Add array-index memlets
        for dim in array_indices:
            arrname = expr.arrdims[dim]
            arrnode = state.add_read(arrname)
            state.add_edge_pair(me,
                                t,
                                arrnode,
                                Memlet(data=arrname, subset=subsets.Range([(ind, ind, 1) for ind, _ in maprange])),
                                internal_connector=f'__inp{dim}')

        # Output matches the output shape exactly
        output_index = subsets.Range([(ind, ind, 1) for ind, _ in maprange])
        state.add_edge_pair(mx,
                            t,
                            wnode,
                            Memlet(data=outname, subset=output_index),
                            external_memlet=Memlet(data=outname),
                            internal_connector='__out')

        return outname

    ##################################<|MERGE_RESOLUTION|>--- conflicted
+++ resolved
@@ -4637,15 +4637,10 @@
         rname = self.scope_vars[name]
         if rname in self.scope_arrays:
             rng = subsets.Range.from_array(self.scope_arrays[rname])
-<<<<<<< HEAD
-            rname, _ = self._add_read_access(rname, rng, node)
-            # self._add_new_access(rname, self.scope_arrays[rname], 'r')
-=======
             if isinstance(node.ctx, ast.Store):
                 rname, _ = self._add_write_access(rname, rng, node)
             else:
                 rname, _ = self._add_read_access(rname, rng, node)
->>>>>>> 0d37a947
         return rname
 
     #### Visitors that return arrays
@@ -5011,17 +5006,6 @@
                 if inference:
                     rng.offset(rng, True)
                     return self.sdfg.arrays[true_name].dtype, rng.size()
-<<<<<<< HEAD
-                new_name, new_rng = self._add_read_access(name, rng, node)
-                return new_name
-                # new_arr = self.sdfg.arrays[new_name]
-                # full_rng = subsets.Range.from_array(new_arr)
-                # if new_rng.ranges == full_rng.ranges:
-                #     return new_name
-                # else:
-                #     new_name, _ = self.make_slice(new_name, new_rng)
-                #     return new_name
-=======
                 if is_read:
                     new_name, new_rng = self._add_read_access(name, rng, node)
                 else:
@@ -5036,7 +5020,6 @@
                     else:
                         raise NotImplementedError('Cannot slice a write access')
                     return new_name
->>>>>>> 0d37a947
 
         # Obtain array/tuple
         node_parsed = self._gettype(node.value)
