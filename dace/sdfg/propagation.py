# Copyright 2019-2021 ETH Zurich and the DaCe authors. All rights reserved.
""" Functionality relating to Memlet propagation (deducing external memlets
    from internal memory accesses and scope ranges). """

from collections import defaultdict, deque
import copy
from dace.symbolic import issymbolic, pystr_to_symbolic, simplify
import itertools
import functools
import sympy
from sympy import ceiling
from sympy.concrete.summations import Sum
import warnings
import networkx as nx

from dace import registry, subsets, symbolic, dtypes, data
from dace.memlet import Memlet
from dace.sdfg import nodes, graph as gr
from typing import Dict, List, Set


@registry.make_registry
class MemletPattern(object):
    """
    A pattern match on a memlet subset that can be used for propagation.
    """

    def can_be_applied(self, expressions, variable_context, node_range, orig_edges):
        raise NotImplementedError

    def propagate(self, array, expressions, node_range):
        raise NotImplementedError


@registry.make_registry
class SeparableMemletPattern(object):
    """ Memlet pattern that can be applied to each of the dimensions 
        separately. """

    def can_be_applied(self, dim_exprs, variable_context, node_range, orig_edges, dim_index, total_dims):
        raise NotImplementedError

    def propagate(self, array, dim_exprs, node_range):
        raise NotImplementedError


@registry.autoregister
class SeparableMemlet(MemletPattern):
    """ Meta-memlet pattern that applies all separable memlet patterns. """

    def can_be_applied(self, expressions, variable_context, node_range, orig_edges):
        # Assuming correct dimensionality in each of the expressions
        data_dims = len(expressions[0])
        self.patterns_per_dim = [None] * data_dims

        overapprox_range = subsets.Range([(rb.approx if isinstance(rb, symbolic.SymExpr) else rb,
                                           re.approx if isinstance(re, symbolic.SymExpr) else re,
                                           rs.approx if isinstance(rs, symbolic.SymExpr) else rs)
                                          for rb, re, rs in node_range])

        for dim in range(data_dims):

            dexprs = []
            for expr in expressions:
                if isinstance(expr[dim], symbolic.SymExpr):
                    dexprs.append(expr[dim].approx)
                elif isinstance(expr[dim], tuple):
                    dexprs.append((expr[dim][0].approx if isinstance(expr[dim][0], symbolic.SymExpr) else expr[dim][0],
                                   expr[dim][1].approx if isinstance(expr[dim][1], symbolic.SymExpr) else expr[dim][1],
                                   expr[dim][2].approx if isinstance(expr[dim][2], symbolic.SymExpr) else expr[dim][2]))
                else:
                    dexprs.append(expr[dim])

            for pattern_class in SeparableMemletPattern.extensions().keys():
                smpattern = pattern_class()
                if smpattern.can_be_applied(dexprs, variable_context, overapprox_range, orig_edges, dim, data_dims):
                    self.patterns_per_dim[dim] = smpattern
                    break

        return None not in self.patterns_per_dim

    def propagate(self, array, expressions, node_range):
        result = [(None, None, None)] * len(self.patterns_per_dim)

        overapprox_range = subsets.Range([(rb.approx if isinstance(rb, symbolic.SymExpr) else rb,
                                           re.approx if isinstance(re, symbolic.SymExpr) else re,
                                           rs.approx if isinstance(rs, symbolic.SymExpr) else rs)
                                          for rb, re, rs in node_range])

        for i, smpattern in enumerate(self.patterns_per_dim):

            dexprs = []
            for expr in expressions:
                if isinstance(expr[i], symbolic.SymExpr):
                    dexprs.append(expr[i].approx)
                elif isinstance(expr[i], tuple):
                    dexprs.append((expr[i][0].approx if isinstance(expr[i][0], symbolic.SymExpr) else expr[i][0],
                                   expr[i][1].approx if isinstance(expr[i][1], symbolic.SymExpr) else expr[i][1],
                                   expr[i][2].approx if isinstance(expr[i][2], symbolic.SymExpr) else expr[i][2],
                                   expr.tile_sizes[i]))
                else:
                    dexprs.append(expr[i])

            result[i] = smpattern.propagate(array, dexprs, overapprox_range)

        # TODO(later): Not necessarily Range (general integer sets)
        return subsets.Range(result)


@registry.autoregister
class AffineSMemlet(SeparableMemletPattern):
    """ Separable memlet pattern that matches affine expressions, i.e.,
        of the form `a * {index} + b`.
    """

    def can_be_applied(self, dim_exprs, variable_context, node_range, orig_edges, dim_index, total_dims):

        params = variable_context[-1]
        defined_vars = variable_context[-2]
        # Create wildcards for multiplication and addition
        a = sympy.Wild('a', exclude=params)
        b = sympy.Wild('b', exclude=params)

        self.param = None
        self.paramind = None
        self.mult = None
        self.add_min = None
        self.add_max = None
        self.constant_min = None
        self.constant_max = None

        # Special case: Get the total internal access range
        # If this range matches (0, rs), we say that the propagated skip is 1
        self.internal_range = set()

        for dexpr in dim_exprs:
            subexprs = None
            step = None
            if isinstance(dexpr, sympy.Basic):  # Affine index
                subexprs = [dexpr, dexpr]

            elif isinstance(dexpr, tuple) and len(dexpr) == 3:  # Affine range
                subexprs = [dexpr[0], dexpr[1]]
                step = dexpr[2]

            if subexprs is None:  # Something else
                return False

            for i, subexpr in enumerate(subexprs):
                if not issymbolic(subexpr):
                    subexpr = pystr_to_symbolic(subexpr)

                # Try to match an affine expression with a parameter
                param = None
                pind = -1
                for indp, p in enumerate(params):
                    if p not in subexpr.free_symbols:
                        continue
                    matches = subexpr.match(a * p + b)
                    if param is None and matches is None:
                        continue
                    elif param is not None and matches is not None:
                        return False  # Only one parameter may match
                    elif matches is not None:
                        multiplier = matches[a]
                        addition = matches[b]
                        param = p
                        pind = indp

                if param is None:
                    return False  # A parameter must match
                if self.param is not None and param != self.param:
                    return False  # There can only be one parameter
                if self.mult is not None and multiplier != self.mult:
                    return False  # Multiplier must be the same

                self.param = param
                self.paramind = pind
                self.multiplier = multiplier

                # If this is one expression
                if len(subexprs) == 1:
                    self.internal_range.add(addition)
                elif i == 0:  # Range begin
                    brb = addition
                elif i == 1:  # Range end
                    bre = addition

            if len(subexprs) > 1:
                self.internal_range.add((brb, bre))

            if step is not None:
                if (symbolic.issymbolic(step) and self.param in step.free_symbols):
                    return False  # Step must be independent of parameter

            node_rb, node_re, node_rs = node_range[self.paramind]
            result_begin = subexprs[0].subs(self.param, node_rb).expand()
            if node_rs != 1:
                # Special case: i:i+stride for a begin:end:stride range
                if node_rb == result_begin and bre + 1 == node_rs and step == 1:
                    pass
                else:
                    # Map ranges where the last index is not known
                    # exactly are not supported by this pattern.
                    return False
            if (any(s not in defined_vars for s in node_rb.free_symbols)
                    or any(s not in defined_vars for s in node_re.free_symbols)):
                # Cannot propagate variables only defined in this scope (e.g.,
                # dynamic map ranges)
                return False

        if self.param is None:  # and self.constant_min is None:
            return False

        return True

    def propagate(self, array, dim_exprs, node_range):
        # Compute last index in map according to range definition
        node_rb, node_re, node_rs = node_range[self.paramind]  # node_rs = 1
        node_rlen = node_re - node_rb + 1

        if isinstance(dim_exprs, list):
            dim_exprs = dim_exprs[0]

        if isinstance(dim_exprs, tuple):

            if len(dim_exprs) == 3:
                rb, re, rs = dim_exprs
                rt = '1'
            elif len(dim_exprs) == 4:
                rb, re, rs, rt = dim_exprs
            else:
                raise NotImplementedError

            rb = symbolic.pystr_to_symbolic(rb).expand()
            re = symbolic.pystr_to_symbolic(re).expand()
            rs = symbolic.pystr_to_symbolic(rs).expand()
            rt = symbolic.pystr_to_symbolic(rt).expand()
        else:
            rb, re = (dim_exprs.expand(), dim_exprs.expand())
            rs = 1
            rt = 1

        result_begin = rb.subs(self.param, node_rb).expand()
        result_end = re.subs(self.param, node_re).expand()

        # Special case: multiplier < 0
        if (self.multiplier < 0) == True:
            result_begin, result_end = result_end, result_begin

        # Special case: i:i+stride for a begin:end:stride range
        if (node_rb == result_begin and (re - rb + 1) == node_rs and rs == 1 and rt == 1):
            return (node_rb, node_re, 1, 1)

        # Experimental
        # This should be using sympy.floor
        memlet_start_pts = ((re - rt + 1 - rb) / rs) + 1
        memlet_rlen = memlet_start_pts.expand() * rt
        interval_len = (result_end - result_begin + 1)
        num_elements = node_rlen * memlet_rlen

        if (interval_len == num_elements or interval_len.expand() == num_elements):
            # Continuous access
            result_skip = 1
            result_tile = 1
        else:
            if rt == 1:
                result_skip = (result_end - result_begin - re + rb) / (node_re - node_rb)
                try:
                    if result_skip < 1:
                        result_skip = 1
                except:
                    pass
                result_tile = result_end - result_begin + 1 - (node_rlen - 1) * result_skip
            else:
                candidate_skip = rs
                candidate_tile = rt * node_rlen
                candidate_lstart_pt = result_end - result_begin + 1 - candidate_tile
                if simplify(candidate_lstart_pt / (num_elements / candidate_tile - 1)) == candidate_skip:
                    result_skip = rs
                    result_tile = rt * node_rlen
                else:
                    result_skip = rs / node_rlen
                    result_tile = rt

            if result_skip == result_tile or result_skip == 1:
                result_skip = 1
                result_tile = 1

        result_begin = simplify(result_begin)
        result_end = simplify(result_end)
        result_skip = simplify(result_skip)
        result_tile = simplify(result_tile)

        return (result_begin, result_end, result_skip, result_tile)


@registry.autoregister
class ModuloSMemlet(SeparableMemletPattern):
    """ Separable memlet pattern that matches modulo expressions, i.e.,
        of the form `f(x) % N`.

        Acts as a meta-pattern: Finds the underlying pattern for `f(x)`.
    """

    def can_be_applied(self, dim_exprs, variable_context, node_range, orig_edges, dim_index, total_dims):
        # Pattern does not support unions of expressions
        if len(dim_exprs) > 1: return False
        dexpr = dim_exprs[0]
        # Pattern does not support ranges
        if not isinstance(dexpr, sympy.Basic): return False

        # Create wildcards
        val = sympy.Wild('val')
        mod = sympy.Wild('mod', exclude=variable_context[-1])

        # Try to match an affine expression
        matches = dexpr.match(val % mod)
        if matches is None or len(matches) != 2:
            return False

        self.subexpr = matches[val]
        self.modulo = matches[mod]

        self.subpattern = None
        for pattern_class in SeparableMemletPattern.s_smpatterns:
            smpattern = pattern_class()
            if smpattern.can_be_applied([self.subexpr], variable_context, node_range, orig_edges, dim_index,
                                        total_dims):
                self.subpattern = smpattern

        return self.subpattern is not None

    def propagate(self, array, dim_exprs, node_range):
        se_range = self.subpattern.propagate(array, [self.subexpr], node_range)

        # Apply modulo on start and end ranges
        try:
            if se_range[0] < 0:
                se_range = (0, self.modulo, se_range[2])
        except TypeError:  # cannot determine truth value of Relational
            print('WARNING: Cannot evaluate relational %s, assuming true.' % (se_range[0] < 0))
        try:
            if se_range[1] > self.modulo:
                se_range = (0, self.modulo, se_range[2])
        except TypeError:  # cannot determine truth value of Relational
            print('WARNING: Cannot evaluate relational %s, assuming true.' % (se_range[1] > self.modulo))

        return se_range


@registry.autoregister
class ConstantSMemlet(SeparableMemletPattern):
    """ Separable memlet pattern that matches constant (i.e., unrelated to 
        current scope) expressions.
    """

    def can_be_applied(self, dim_exprs, variable_context, node_range, orig_edges, dim_index, total_dims):
        # Pattern does not support unions of expressions. TODO: Support
        if len(dim_exprs) > 1: return False
        dexpr = dim_exprs[0]

        # Create a wildcard that excludes current map's parameters
        cst = sympy.Wild('cst', exclude=variable_context[-1])

        # Range case
        if isinstance(dexpr, tuple) and len(dexpr) == 3:
            # Try to match a constant expression for the range
            for rngelem in dexpr:
                if dtypes.isconstant(rngelem):
                    continue

                matches = rngelem.match(cst)
                if matches is None or len(matches) != 1:
                    return False
                if not matches[cst].is_constant():
                    return False

        else:  # Single element case
            # Try to match a constant expression
            if not dtypes.isconstant(dexpr):
                matches = dexpr.match(cst)
                if matches is None or len(matches) != 1:
                    return False
                if not matches[cst].is_constant():
                    return False

        return True

    def propagate(self, array, dim_exprs, node_range):
        if isinstance(dim_exprs[0], tuple):
            return dim_exprs[0]  # Already in range format
        # Convert index to range format
        return (dim_exprs[0], dim_exprs[0], 1)


@registry.autoregister
class GenericSMemlet(SeparableMemletPattern):
    """ Separable memlet pattern that detects any expression, and propagates 
        interval bounds. Used as a last resort. """

    def can_be_applied(self, dim_exprs, variable_context, node_range, orig_edges, dim_index, total_dims):
        dims = []
        for dim in dim_exprs:
            if isinstance(dim, tuple):
                dims.extend(dim)
            else:
                dims.append(dim)

        self.params = variable_context[-1]
        defined_vars = variable_context[-2]

        used_symbols = set()
        for dim in dims:
            if symbolic.issymbolic(dim):
                used_symbols.update(dim.free_symbols)

        if (used_symbols & set(self.params)
                and any(symbolic.pystr_to_symbolic(s) not in defined_vars for s in node_range.free_symbols)):
            # Cannot propagate symbols that are undefined in the outer range
            # (e.g., dynamic map ranges).
            return False

        # Always matches
        return True

    def propagate(self, array, dim_exprs, node_range):

        result_begin = None
        result_end = None

        # Iterate over the node dimensions
        for idx, node_r in enumerate(node_range):

            # Get dimension range
            if len(node_r) == 3:
                node_rb, node_re, node_rs = node_r
            elif len(node_r) == 4:
                node_rb, node_re, node_rs, _ = node_r
            else:
                raise NotImplementedError

            if (node_rs < 0) == True:
                node_rb, node_re, node_rs = node_re, node_rb, -node_rs

            # Get true range end
            pos_firstindex = node_rb
            neg_firstindex = node_re
            pos_lastindex = node_re
            neg_lastindex = node_rb
            if node_rs != 1:
                pos_lastindex = symbolic.pystr_to_symbolic(
                    '%s + int_floor(%s - %s, %s) * %s' %
                    (symbolic.symstr(node_rb), symbolic.symstr(node_re), symbolic.symstr(node_rb),
                     symbolic.symstr(node_rs), symbolic.symstr(node_rs)))
                neg_firstindex = pos_lastindex

            if isinstance(dim_exprs, list):
                dim_exprs = dim_exprs[0]

            if isinstance(dim_exprs, tuple):

                if len(dim_exprs) == 3:
                    rb, re, rs = dim_exprs
                elif len(dim_exprs) == 4:
                    rb, re, rs, _ = dim_exprs
                else:
                    raise NotImplementedError

                rb = symbolic.pystr_to_symbolic(rb)
                re = symbolic.pystr_to_symbolic(re)
                rs = symbolic.pystr_to_symbolic(rs)

            else:
                rb, re = (dim_exprs, dim_exprs)

            # Support for affine expressions with a negative multiplier
            firstindex = pos_firstindex
            lastindex = pos_lastindex
            a = sympy.Wild('a', exclude=self.params)
            b = sympy.Wild('b', exclude=self.params)
            if result_begin is None:
                matches = rb.match(a * self.params[idx] + b)
            else:
                matches = result_begin.match(a * self.params[idx] + b)
            if matches and (matches[a] < 0) == True:
                firstindex = neg_firstindex
            if result_end is None:
                matches = re.match(a * self.params[idx] + b)
            else:
                matches = result_end.match(a * self.params[idx] + b)
            if matches and (matches[a] < 0) == True:
                lastindex = neg_lastindex

            if result_begin is None:
                result_begin = rb.subs(self.params[idx], firstindex)
            else:
                result_begin = result_begin.subs(self.params[idx], firstindex)
            if result_end is None:
                result_end = re.subs(self.params[idx], lastindex)
            else:
                result_end = result_end.subs(self.params[idx], lastindex)

        result_skip = 1
        result_tile = 1

        return (result_begin, result_end, result_skip, result_tile)


def _subexpr(dexpr, repldict):
    if isinstance(dexpr, tuple):
        return tuple(_subexpr(d, repldict) for d in dexpr)
    elif isinstance(dexpr, symbolic.SymExpr):
        return dexpr.expr.subs(repldict)
    else:
        return dexpr.subs(repldict)


@registry.autoregister
class ConstantRangeMemlet(MemletPattern):
    """ Memlet pattern that matches arbitrary expressions with constant range.
    """

    def can_be_applied(self, expressions, variable_context, node_range, orig_edges):
        constant_range = True
        for dim in node_range:
            for rngelem in dim:  # For (begin, end, skip)
                if not dtypes.isconstant(rngelem) and not isinstance(rngelem, sympy.Number):
                    constant_range = False
                    break
        if not constant_range:
            return False

        self.params = variable_context[-1]

        return True

    # TODO: An integer set library should shine here (unify indices)
    def propagate(self, array, expressions, node_range):
        rng = [(None, None, 1)] * len(array.shape)
        node_range_gen = (range(rb, re, rs) for rb, re, rs in node_range)
        for ndind in itertools.product(*tuple(node_range_gen)):
            repldict = {p: ndind[i] for i, p in enumerate(self.params)}
            for expr in expressions:
                for dim, dexpr in enumerate(expr):
                    evaldexpr = _subexpr(dexpr, repldict)
                    rb, re, rs = rng[dim]
                    if rb is None:
                        rng[dim] = (evaldexpr, evaldexpr, 1)
                    else:
                        if evaldexpr < rb:
                            rng[dim] = (evaldexpr, re, rs)
                        if evaldexpr > re:  # The +1 is because ranges are exclusive
                            rng[dim] = (rb, evaldexpr, rs)

        return subsets.Range(rng)


def _annotate_loop_ranges(sdfg, unannotated_cycle_states):
    '''
    Annotate each valid for loop construct with its loop variable ranges.

    :param sdfg: The SDFG in which to look.
    :param unannotated_cycle_states: List of states in cycles without valid
                                     for loop ranges.
    '''

    # We import here to avoid cyclic imports.
    from dace.transformation.interstate.loop_detection import find_for_loop
    from dace.sdfg import utils as sdutils,SDFGState
    from dace.sdfg.analysis import cfg

    idom = nx.immediate_dominators(sdfg.nx, sdfg.start_state)
    alldoms = cfg.all_dominators(sdfg, idom)
    loopexits: Dict[SDFGState, SDFGState] = defaultdict(lambda: None)

    # Annotate loops
    for be in cfg.back_edges(sdfg, idom, alldoms):
        guard = be.dst
        laststate = be.src
        # Already annotated
        if loopexits[guard] is not None:
            continue        
        # Natural loops = one edge leads back to loop, another leads out
        in_edges = sdfg.in_edges(guard)
        out_edges = sdfg.out_edges(guard)

        # A loop guard has two or more incoming edges (1 increment and
        # n init, all identical), and exactly two outgoing edges (loop and
        # exit loop).
        if len(in_edges) < 2 or len(out_edges) != 2:
            continue

        # The outgoing edges must be negations of one another.
        if out_edges[0].data.condition_sympy() != (sympy.Not(out_edges[1].data.condition_sympy())):
            continue
        # Find all nodes that are between each branch and the guard.
        # Condition makes sure the entire cycle is dominated by this node.
        # If not, we're looking at a guard for a nested cycle, which we ignore for
        # this cycle.
        oa, ob = out_edges[0].dst, out_edges[1].dst

        reachable_a = False
        a_reached_guard = False
        def cond_a(parent, child):
            nonlocal reachable_a
            nonlocal a_reached_guard
            if reachable_a:  # If last state has been reached, stop traversal
                return False
            if parent is laststate or child is laststate:  # Reached back edge
                reachable_a = True
                a_reached_guard = True
                return False
            if oa not in alldoms[child]:  # Traversed outside of the loop
                return False
            if child is guard: # Traversed back to guard
                a_reached_guard = True
                return False
            return True  # Keep traversing

        reachable_b = False
        b_reached_guard = False
        def cond_b(parent, child):
            nonlocal reachable_b
            nonlocal b_reached_guard
            if reachable_b:  # If last state has been reached, stop traversal
                return False
            if parent is laststate or child is laststate:  # Reached back edge
                reachable_b = True
                b_reached_guard = True
                return False
            if ob not in alldoms[child]:  # Traversed outside of the loop
                return False
            if child is guard:  # Traversed back to guard
                b_reached_guard = True
                return False
            return True  # Keep traversing

        cycle_a = list(sdutils.dfs_conditional(sdfg, (oa,), cond_a))
        cycle_b = list(sdutils.dfs_conditional(sdfg, (ob,), cond_b))

        # Check which candidate states led back to guard
        is_a_begin = a_reached_guard and reachable_a
        is_b_begin = b_reached_guard and reachable_b

        loop_state = None
        exit_state = None
        if is_a_begin and not is_b_begin:
            loop_state = oa
            exit_state = ob
            cycle = cycle_a
        elif is_b_begin and not is_a_begin:
            loop_state = ob
            exit_state = oa
            cycle = cycle_b
        if loop_state is None or exit_state is None:
            continue

<<<<<<< HEAD
        loopexits[guard] = exit_state
        begin = loop_state
        # All incoming guard edges must set exactly one variable and it must
        # be the same for all of them.
        itvars = set()
        for iedge in in_edges:
            if len(iedge.data.assignments) > 0:
                if not itvars:
                    itvars = set(iedge.data.assignments.keys())
                else:
                    itvars &= set(iedge.data.assignments.keys())
            else:
                itvars = None
                break
        if itvars and len(itvars) == 1:
            itvar = next(iter(itvars))
        else:
            itvar = None
=======
            # Make sure the last state of the loop (i.e. the state leading back
            # to the guard via 'increment' edge) is part of this cycle. If not,
            # we're looking at the guard for a nested cycle, which we ignore for
            # this cycle.
            increment_edge = None
            for iedge in in_edges:
                if itvarsym in pystr_to_symbolic(iedge.data.assignments[itvar]).free_symbols:
                    increment_edge = iedge
                    break

            # NOTE: If an increment edge was not found, then the state cannot
            # be a valid guard state.
            if not increment_edge:
                continue

            if increment_edge.src not in cycle:
                continue
>>>>>>> 917eeadf



        if itvar is not None:
            # A guard state was identified, see if it has valid for-loop ranges
            # and annotate the loop as such.

            # Ensure that this guard's loop wasn't annotated yet.
            if itvar in begin.ranges:
                continue

            res = find_for_loop(sdfg, guard, begin, itervar=itvar)
            if res is None:
                # No range detected, mark as unbounded.
                unannotated_cycle_states.extend(cycle)
            else:
                itervar, rng, _ = res

                # Make sure the range is flipped in a direction such that the
                # stride is positive (in order to match subsets.Range).
                start, stop, stride = rng
                # This inequality needs to be checked exactly like this due to
                # constraints in sympy/symbolic expressions, do not simplify!!!
                if (stride < 0) == True:
                    rng = (stop, start, -stride)

                loop_states = sdutils.dfs_conditional(sdfg, sources=[begin], condition=lambda _, child: child != guard)
                for v in loop_states:
                    v.ranges[itervar] = subsets.Range([rng])
                guard.ranges[itervar] = subsets.Range([rng])
                guard.condition_edge = sdfg.edges_between(guard, begin)[0]
                guard.is_loop_guard = True
                guard.itvar = itervar
        else:
            # There's no guard state, so this cycle marks all states in it as
            # dynamically unbounded.
            unannotated_cycle_states.extend(cycle)


def propagate_states(sdfg) -> None:
    """
    Annotate the states of an SDFG with the number of executions.

    Algorithm:
    1. Clean up the state machine by splitting condition and assignment edges
       into separate edes with a dummy state in between.
    2. Detect and annotate any for-loop constructs with their corresponding loop
       variable ranges.
    3. Start traversing the state machine from the start state (start state
       gets executed once by default). At every state, check the following:
        a) The state was already visited -> in this case it can either be the
           guard of a loop we're returning to - in which case the number of
           executions is additively combined - or it is a state that can be
           reached through multiple paths (e.g. if/else branches), in which case
           the number of executions is equal to the maximum number of executions
           for each incoming path (in case this fully merges a previously
           branched out tree again, the number of executions isn't dynamic
           anymore). In both cases we override the calculated number of
           executions if we're propagating dynamic unbounded. This DFS traversal
           is complete and we continue with the next unvisited state.
        b) We're propagating dynamic unbounded -> this overrides every
           calculated number of executions, so this gets unconditionally
           propagated to all child states.
        c) None of the above, the next regular traversal step is executed:
            3.1: If there is no further outgoing edge, this DFS traversal is
                 done and we continue with the next unvisited state.
            3.2: If there is one outgoing edge, we continue propagating the
                 same number of executions to the child state. If the transition
                 to the child state is conditional, the current state might be
                 an implicit exit state, in which case we mark the next state as
                 dynamic to signal that it's an upper bound.
            3.3: If there is more than one outgoing edge we:
                3.3.1: Check if it's an annotated loop guard with a range. If
                       so, we calculate the number of executions for the loop
                       and propagate this down the loop.
                3.3.2: Check if it's a loop that hasn't been unannotated, which
                       means it's unbounded. In this case we propagate dynamic
                       unbounded down the loop.
                3.3.3: Otherwise this must be a conditional branch, so this
                       state's number of executions is given to all child states
                       as an upper bound.
    4. The traversal ends when all reachable states have been visited at least
       once.

    :param sdfg: The SDFG to annotate.
    :note: This operates on the SDFG in-place.
    """

    # We import here to avoid cyclic imports.
    from dace.sdfg import InterstateEdge
    from dace.transformation.helpers import split_interstate_edges
    from dace.sdfg.analysis import cfg

    # Reset the state edge annotations (which may have changed due to transformations)
    reset_state_annotations(sdfg)

    # Clean up the state machine by separating combined condition and assignment
    # edges.
    split_interstate_edges(sdfg)

    # To enable branch annotation, we add a temporary exit state that connects
    # to all child-less states. With this, we can use the dominance frontier
    # to determine a full-merge state for branches.
    temp_exit_state = None
    for s in sdfg.nodes():
        if sdfg.out_degree(s) == 0:
            if temp_exit_state is None:
                temp_exit_state = sdfg.add_state('__dace_brannotate_exit')
            sdfg.add_edge(s, temp_exit_state, InterstateEdge())

    dom_frontier = cfg.acyclic_dominance_frontier(sdfg)

    # Find any valid for loop constructs and annotate the loop ranges. Any other
    # cycle should be marked as unannotated.
    unannotated_cycle_states = []
    _annotate_loop_ranges(sdfg, unannotated_cycle_states)

    # Keep track of states that fully merge a previous conditional split. We do
    # this so we can remove the dynamic executions flag for those states.
    full_merge_states = set()

    visited_states = set()

    traversal_q = deque()
    traversal_q.append((sdfg.start_state, 1, False, []))
    while traversal_q:
        (state, proposed_executions, proposed_dynamic, itvar_stack) = traversal_q.pop()

        out_degree = sdfg.out_degree(state)
        out_edges = sdfg.out_edges(state)

        # Check if the traversal reached a state that's already been visited
        # (ends traversal), or if the number of executions being propagated is
        # dynamic unbounded. Otherwise, continue regular traversal.
        if state in visited_states:
            # This state has already been visited.
            if proposed_executions == 0 and proposed_dynamic:
                state.executions = proposed_executions
                state.dynamic_executions = proposed_dynamic
            elif getattr(state, 'is_loop_guard', False):
                # If we encounter a loop guard that's already been visited,
                # we've finished traversing a loop and can remove that loop's
                # iteration variable from the stack. We additively merge the
                # number of executions.
                if not (state.executions == 0 and state.dynamic_executions):
                    state.executions += proposed_executions
            else:
                # If we have already visited this state, but it is NOT a loop
                # guard, this means that we can reach this state via multiple
                # different paths. If so, the number of executions for this
                # state is given by the maximum number of executions among each
                # of the paths reaching it. If the state additionally completely
                # merges a previously branched out state tree, we know that the
                # number of executions isn't dynamic anymore.
                # The only exception to this rule: If the state is in an
                # unannotated loop, i.e. should be annotated as dynamic
                # unbounded instead, we do that.
                if (state in unannotated_cycle_states):
                    state.executions = 0
                    state.dynamic_executions = True
                else:
                    state.executions = sympy.Max(state.executions, proposed_executions).doit()
                    if state in full_merge_states:
                        state.dynamic_executions = False
                    else:
                        state.dynamic_executions = (state.dynamic_executions or proposed_dynamic)
        elif proposed_dynamic and proposed_executions == 0:
            # We're propagating a dynamic unbounded number of executions, which
            # always gets propagated unconditionally. Propagate to all children.
            visited_states.add(state)
            state.executions = proposed_executions
            state.dynamic_executions = proposed_dynamic
            # This gets pushed through to all children unconditionally.
            if len(out_edges) > 0:
                for oedge in out_edges:
                    traversal_q.append((oedge.dst, proposed_executions, proposed_dynamic, itvar_stack))
        else:
            # If the state hasn't been visited yet and we're not propagating a
            # dynamic unbounded number of executions, we calculate the number of
            # executions for the next state(s) and continue propagating.
            visited_states.add(state)
            if state in full_merge_states:
                # If this state fully merges a conditional branch, this turns
                # dynamic executions back off.
                proposed_dynamic = False
            state.executions = proposed_executions
            state.dynamic_executions = proposed_dynamic

            if out_degree == 1:
                # Continue with the only child state.
                if not out_edges[0].data.is_unconditional():
                    # If the transition to the child state is based on a
                    # condition, this state could be an implicit exit state. The
                    # child state's number of executions is thus only given as
                    # an upper bound and marked as dynamic.
                    proposed_dynamic = True
                traversal_q.append((out_edges[0].dst, proposed_executions, proposed_dynamic, itvar_stack))
            elif out_degree > 1:
                if getattr(state, 'is_loop_guard', False):
                    itvar = symbolic.symbol(state.itvar)
                    loop_range = state.ranges[state.itvar]
                    start = loop_range[0][0]
                    stop = loop_range[0][1]
                    stride = loop_range[0][2]

                    # Calculate the number of loop executions.
                    # This resolves ranges based on the order of iteration
                    # variables pushed on to the stack if we're in a nested
                    # loop.
                    loop_executions = ceiling(((stop + 1) - start) / stride)
                    for outer_itvar_string in reversed(itvar_stack):
                        outer_range = state.ranges[outer_itvar_string]
                        outer_start = outer_range[0][0]
                        outer_stop = outer_range[0][1]
                        outer_stride = outer_range[0][2]
                        outer_itvar = symbolic.pystr_to_symbolic(outer_itvar_string)
                        exec_repl = loop_executions.subs({outer_itvar: (outer_itvar * outer_stride + outer_start)})
                        loop_executions = Sum(exec_repl,
                                              (outer_itvar, 0, ceiling((outer_stop - outer_start) / outer_stride)))
                    loop_executions = loop_executions.doit()

                    loop_state = state.condition_edge.dst
                    end_state = (out_edges[0].dst if out_edges[1].dst == loop_state else out_edges[1].dst)

                    traversal_q.append((end_state, state.executions, proposed_dynamic, itvar_stack))
                    traversal_q.append((loop_state, loop_executions, proposed_dynamic, itvar_stack + [state.itvar]))
                else:
                    # Conditional split or unannotated (dynamic unbounded) loop.
                    unannotated_loop_edge = None
                    for oedge in out_edges:
                        if oedge.dst in unannotated_cycle_states:
                            # This is an unannotated loop down this branch.
                            unannotated_loop_edge = oedge

                    if unannotated_loop_edge is not None:
                        # Traverse as an unbounded loop.
                        out_edges.remove(unannotated_loop_edge)
                        for oedge in out_edges:
                            traversal_q.append((oedge.dst, state.executions, False, itvar_stack))
                        traversal_q.append((unannotated_loop_edge.dst, 0, True, itvar_stack))
                    else:
                        # Traverse as a conditional split.
                        proposed_executions = state.executions
                        proposed_dynamic = True

                        # Get the dominance frontier for each child state and
                        # merge them into one common frontier, representing the
                        # branch's immediate post-dominator. If a state has no
                        # dominance frontier, add the state itself to the
                        # frontier. This takes care of the case where a branch
                        # is fully merged, but one branch contains no states.
                        common_frontier = set()
                        for oedge in out_edges:
                            frontier = dom_frontier[oedge.dst]
                            if not frontier:
                                frontier = {oedge.dst}
                            common_frontier |= frontier

                            # Continue traversal for each child.
                            traversal_q.append((oedge.dst, proposed_executions, proposed_dynamic, itvar_stack))

                        # If the whole branch is not dynamic, and the
                        # common frontier is exactly one state, we know that
                        # the branch merges again at that state.
                        if not state.dynamic_executions and len(common_frontier) == 1:
                            full_merge_states.add(list(common_frontier)[0])

    # If we had to create a temporary exit state, we remove it again here.
    if temp_exit_state is not None:
        sdfg.remove_node(temp_exit_state)


def propagate_memlets_nested_sdfg(parent_sdfg, parent_state, nsdfg_node):
    '''
    Propagate memlets out of a nested sdfg.

    :param parent_sdfg: The parent SDFG this nested SDFG is in.
    :param parent_state: The state containing this nested SDFG.
    :param nsdfg_node: The NSDFG node containing this nested SDFG.
    :note: This operates in-place on the parent SDFG.
    '''
    # We import late to avoid cyclic imports here.
    from dace.transformation.helpers import unsqueeze_memlet

    # Build a map of connectors to associated 'border' memlets inside
    # the nested SDFG. This map will be populated with memlets once they
    # get propagated in the SDFG.
    border_memlets = {
        'in': {},
        'out': {},
    }
    for connector in nsdfg_node.in_connectors:
        border_memlets['in'][connector] = None
    for connector in nsdfg_node.out_connectors:
        border_memlets['out'][connector] = None

    sdfg = nsdfg_node.sdfg
    outer_symbols = parent_state.symbols_defined_at(nsdfg_node)

    # For each state, go through all access nodes corresponding to any in- or
    # out-connectors to and from this SDFG. Given those access nodes, collect
    # the corresponding memlets and use them to calculate the memlet volume and
    # subset corresponding to the outside memlet attached to that connector.
    # This is passed out via `border_memlets` and propagated along from there.
    for state in sdfg.nodes():
        for node in state.data_nodes():
            for direction in border_memlets:
                if (node.label not in border_memlets[direction]):
                    continue

                memlet = border_memlets[direction][node.label]

                # Collect the edges to/from this access node, depending on the
                # direction the connector leads in.
                edges = []
                if direction == 'in':
                    edges = state.out_edges(node)
                elif direction == 'out':
                    edges = state.in_edges(node)

                # Collect all memlets belonging to this access node, and
                # accumulate the total volume between them.
                memlets = []
                for edge in edges:
                    inside_memlet = edge.data
                    memlets.append(inside_memlet)

                    if memlet is None:
                        # Use the first encountered memlet as a 'border' memlet
                        # and accumulate the sum on it.
                        memlet = Memlet(data=inside_memlet.data, volume=0)
                        memlet._is_data_src = True
                        border_memlets[direction][node.label] = memlet

                    if inside_memlet.wcr is not None:
                        if (memlet.wcr is not None and memlet.wcr != inside_memlet.wcr):
                            warnings.warn('Memlet appears with more than one'
                                          ' type of write-conflict resolution.')
                        memlet.wcr = inside_memlet.wcr

                    if memlet.dynamic and memlet.volume == 0:
                        # Dynamic unbounded - this won't change.
                        continue
                    elif ((inside_memlet.dynamic and inside_memlet.volume == 0)
                          or (state.dynamic_executions and state.executions == 0)):
                        # At least one dynamic unbounded memlet means the sum
                        # must be dynamic unbounded.
                        memlet.dynamic = True
                        memlet.volume = 0
                    else:
                        memlet.volume += (inside_memlet.volume * state.executions)
                        memlet.dynamic = (memlet.dynamic or inside_memlet.dynamic or state.dynamic_executions)

                # Given all of this access nodes' memlets, propagate the subset
                # according to the state's variable ranges.
                if len(memlets) > 0:
                    params = []
                    ranges = []
                    for symbol in state.ranges:
                        params.append(symbol)
                        ranges.append(state.ranges[symbol][0])

                    if len(params) == 0 or len(ranges) == 0:
                        params = ['__dace_dummy']
                        ranges = [(0, 0, 1)]

                    # Propagate the subset based on the direction this memlet is
                    # pointing. If we're accessing from an incoming connector,
                    # propagate the source subset, if we're going to an outgoing
                    # connector, propagate the destination subset.
                    use_dst = False
                    if direction == 'out':
                        use_dst = True
                    array = sdfg.arrays[node.label]
                    subset = propagate_subset(memlets, array, params, subsets.Range(ranges), use_dst=use_dst).subset

                    # If the border memlet already has a set range, compute the
                    # union of the ranges to merge the subsets.
                    if memlet.subset is not None:
                        if memlet.subset.dims() != subset.dims():
                            raise ValueError('Cannot merge subset ranges '
                                             'of unequal dimension!')
                        else:
                            memlet.subset = subsets.union(memlet.subset, subset)
                            if memlet.subset is None:
                                memlet.subset = subsets.Range.from_array(array)
                    else:
                        memlet.subset = subset

    # Make sure any potential NSDFG symbol mapping is correctly reversed
    # when propagating out.
    for direction in border_memlets:
        for connector in border_memlets[direction]:
            border_memlet = border_memlets[direction][connector]
            if border_memlet is not None:
                border_memlet.replace(nsdfg_node.symbol_mapping)

                # Also make sure that there's no symbol in the border memlet's
                # range that only exists inside the nested SDFG. If that's the
                # case, use the entire range.
                if border_memlet.src_subset is not None and any(s not in outer_symbols
                                                                for s in border_memlet.src_subset.free_symbols):
                    border_memlet.src_subset = subsets.Range.from_array(sdfg.arrays[border_memlet.data])
                if border_memlet.dst_subset is not None and any(s not in outer_symbols
                                                                for s in border_memlet.dst_subset.free_symbols):
                    border_memlet.dst_subset = subsets.Range.from_array(sdfg.arrays[border_memlet.data])

    # Propagate the inside 'border' memlets outside the SDFG by
    # offsetting, and unsqueezing if necessary.
    for iedge in parent_state.in_edges(nsdfg_node):
        if iedge.dst_conn in border_memlets['in']:
            internal_memlet = border_memlets['in'][iedge.dst_conn]
            if internal_memlet is None:
                continue
            try:
                #iedge.data = unsqueeze_memlet(internal_memlet, iedge.data, True, desc=sdfg.arrays[iedge.data.data])
                iedge.data = unsqueeze_memlet(internal_memlet, iedge.data, True, desc=parent_state.parent.arrays[iedge.data.data])
                # If no appropriate memlet found, use array dimension
                for i, (rng, s) in enumerate(zip(internal_memlet.subset, parent_sdfg.arrays[iedge.data.data].shape)):
                    if rng[1] + 1 == s:
                        iedge.data.subset[i] = (iedge.data.subset[i][0], s - 1, 1)
                    if symbolic.issymbolic(iedge.data.volume):
                        if any(str(s) not in outer_symbols for s in iedge.data.volume.free_symbols):
                            iedge.data.volume = 0
                            iedge.data.dynamic = True
            except (ValueError, NotImplementedError):
                # In any case of memlets that cannot be unsqueezed (i.e.,
                # reshapes), use dynamic unbounded memlets.
                iedge.data.volume = 0
                iedge.data.dynamic = True
    for oedge in parent_state.out_edges(nsdfg_node):
        if oedge.src_conn in border_memlets['out']:
            internal_memlet = border_memlets['out'][oedge.src_conn]
            if internal_memlet is None:
                continue
            try:
                # oedge.data = unsqueeze_memlet(internal_memlet, oedge.data, True, desc=sdfg.arrays[oedge.data.data])
                oedge.data = unsqueeze_memlet(internal_memlet, oedge.data, True, desc=parent_state.parent.arrays[oedge.data.data])
                # If no appropriate memlet found, use array dimension
                for i, (rng, s) in enumerate(zip(internal_memlet.subset, parent_sdfg.arrays[oedge.data.data].shape)):
                    if rng[1] + 1 == s:
                        oedge.data.subset[i] = (oedge.data.subset[i][0], s - 1, 1)
                    if symbolic.issymbolic(oedge.data.volume):
                        if any(str(s) not in outer_symbols for s in oedge.data.volume.free_symbols):
                            oedge.data.volume = 0
                            oedge.data.dynamic = True
            except (ValueError, NotImplementedError):
                # In any case of memlets that cannot be unsqueezed (i.e.,
                # reshapes), use dynamic unbounded memlets.
                oedge.data.volume = 0
                oedge.data.dynamic = True


def reset_state_annotations(sdfg):
    """ Resets the state (loop-related) annotations of an SDFG.
        :note: This operation is shallow (does not go into nested SDFGs).
    """
    for state in sdfg.nodes():
        state.executions = 0
        state.dynamic_executions = True
        state.ranges = {}
        state.condition_edge = None
        state.is_loop_guard = False
        state.itervar = None


def propagate_memlets_sdfg(sdfg):
    """ Propagates memlets throughout an entire given SDFG. 
        :note: This is an in-place operation on the SDFG.
    """
    # Reset previous annotations first
    reset_state_annotations(sdfg)

    for state in sdfg.nodes():
        propagate_memlets_state(sdfg, state)

    propagate_states(sdfg)


def propagate_memlets_state(sdfg, state):
    """ Propagates memlets throughout one SDFG state.
        :param sdfg: The SDFG in which the state is situated.
        :param state: The state to propagate in.
        :note: This is an in-place operation on the SDFG state.
    """
    # Algorithm:
    # 1. Start propagating information from tasklets outwards (their edges
    #    are hardcoded).
    #    NOTE: This process can be performed in parallel.
    # 2. Traverse the neighboring nodes (topological sort, first forward to
    #    outputs and then backward to inputs).
    #    There are four possibilities:
    #    a. If the neighboring node is a tasklet, skip (such edges are
    #       immutable)
    #    b. If the neighboring node is an array, make sure it is the correct
    #       array. Otherwise, throw a mismatch exception.
    #    c. If the neighboring node is a scope node, and its other edges are
    #       not set, set the results per-array, using the union of the
    #       obtained ranges in the previous depth.
    #    d. If the neighboring node is a scope node, and its other edges are
    #       already set, verify the results per-array, using the union of the
    #       obtained ranges in the previous depth.
    #    NOTE: The SDFG creation process ensures that all edges in the
    #          multigraph are tagged with the appropriate array. In any case
    #          of ambiguity, the function raises an exception.
    # 3. For each edge in the multigraph, collect results and group by array assigned to edge.
    #    Accumulate information about each array in the target node.

    # First, propagate nested SDFGs in a bottom-up fashion
    for node in state.nodes():
        if isinstance(node, nodes.NestedSDFG):

            # Propagate memlets inside the nested SDFG.
            propagate_memlets_sdfg(node.sdfg)

            # Propagate memlets out of the nested SDFG.
            propagate_memlets_nested_sdfg(sdfg, state, node)

    # Process scopes from the leaves upwards
    propagate_memlets_scope(sdfg, state, state.scope_leaves())


def propagate_memlets_scope(sdfg, state, scopes):
    """ 
    Propagate memlets from the given scopes outwards. 
    :param sdfg: The SDFG in which the scopes reside.
    :param state: The SDFG state in which the scopes reside.
    :param scopes: The ScopeTree object or a list thereof to start from.
    :note: This operation is performed in-place on the given SDFG.
    """
    from dace.sdfg.scope import ScopeTree

    if isinstance(scopes, ScopeTree):
        scopes_to_process = [scopes]
    else:
        scopes_to_process = scopes

    next_scopes = set()

    # Process scopes from the inputs upwards, propagating edges at the
    # entry and exit nodes
    while len(scopes_to_process) > 0:
        for scope in scopes_to_process:
            if scope.entry is None:
                continue

            # Propagate out of entry
            _propagate_node(state, scope.entry)

            # Propagate out of exit
            _propagate_node(state, scope.exit)

            # Add parent to next frontier
            next_scopes.add(scope.parent)
        scopes_to_process = next_scopes
        next_scopes = set()


def _propagate_node(dfg_state, node):
    if isinstance(node, nodes.EntryNode):
        internal_edges = [e for e in dfg_state.out_edges(node) if e.src_conn and e.src_conn.startswith('OUT_')]
        external_edges = [e for e in dfg_state.in_edges(node) if e.dst_conn and e.dst_conn.startswith('IN_')]
        geticonn = lambda e: e.src_conn[4:]
        geteconn = lambda e: e.dst_conn[3:]
    else:
        internal_edges = [e for e in dfg_state.in_edges(node) if e.dst_conn and e.dst_conn.startswith('IN_')]
        external_edges = [e for e in dfg_state.out_edges(node) if e.src_conn and e.src_conn.startswith('OUT_')]
        geticonn = lambda e: e.dst_conn[3:]
        geteconn = lambda e: e.src_conn[4:]

    for edge in external_edges:
        if edge.data.is_empty():
            new_memlet = Memlet()
        else:
            internal_edge = next(e for e in internal_edges if geticonn(e) == geteconn(edge))
            new_memlet = propagate_memlet(dfg_state, internal_edge.data, node, True, connector=geteconn(edge))
        edge.data = new_memlet


# External API
def propagate_memlet(dfg_state,
                     memlet: Memlet,
                     scope_node: nodes.EntryNode,
                     union_inner_edges: bool,
                     arr=None,
                     connector=None):
    """ Tries to propagate a memlet through a scope (computes the image of 
        the memlet function applied on an integer set of, e.g., a map range) 
        and returns a new memlet object.
        :param dfg_state: An SDFGState object representing the graph.
        :param memlet: The memlet adjacent to the scope node from the inside.
        :param scope_node: A scope entry or exit node.
        :param union_inner_edges: True if the propagation should take other
                                  neighboring internal memlets within the same
                                  scope into account.
    """
    use_dst = False
    if isinstance(scope_node, nodes.EntryNode):
        use_dst = False
        entry_node = scope_node
        neighboring_edges = dfg_state.out_edges(scope_node)
        if connector is not None:
            neighboring_edges = [e for e in neighboring_edges if e.src_conn and e.src_conn[4:] == connector]
    elif isinstance(scope_node, nodes.ExitNode):
        use_dst = True
        entry_node = dfg_state.entry_node(scope_node)
        neighboring_edges = dfg_state.in_edges(scope_node)
        if connector is not None:
            neighboring_edges = [e for e in neighboring_edges if e.dst_conn and e.dst_conn[3:] == connector]
    else:
        raise TypeError('Trying to propagate through a non-scope node')
    if memlet.is_empty():
        return Memlet()

    sdfg = dfg_state.parent
    scope_node_symbols = set(conn for conn in entry_node.in_connectors if not conn.startswith('IN_'))
    defined_vars = [
        symbolic.pystr_to_symbolic(s) for s in (dfg_state.symbols_defined_at(entry_node).keys()
                                                | sdfg.constants.keys()) if s not in scope_node_symbols
    ]

    # Find other adjacent edges within the connected to the scope node
    # and union their subsets
    if union_inner_edges:
        aggdata = [e.data for e in neighboring_edges if e.data.data == memlet.data and e.data != memlet]
    else:
        aggdata = []

    aggdata.append(memlet)

    if arr is None:
        if memlet.data not in sdfg.arrays:
            raise KeyError('Data descriptor (Array, Stream) "%s" not defined '
                           'in SDFG.' % memlet.data)
        arr = sdfg.arrays[memlet.data]

    # Propagate subset
    if isinstance(entry_node, nodes.MapEntry):
        mapnode = entry_node.map
        return propagate_subset(aggdata, arr, mapnode.params, mapnode.range, defined_vars, use_dst=use_dst)

    elif isinstance(entry_node, nodes.ConsumeEntry):
        # Nothing to analyze/propagate in consume
        new_memlet = copy.copy(memlet)
        new_memlet.subset = subsets.Range.from_array(arr)
        new_memlet.other_subset = None
        new_memlet.volume = 0
        new_memlet.dynamic = True
        return new_memlet
    else:
        raise NotImplementedError('Unimplemented primitive: %s' % type(entry_node))


# External API
def propagate_subset(memlets: List[Memlet],
                     arr: data.Data,
                     params: List[str],
                     rng: subsets.Subset,
                     defined_variables: Set[symbolic.SymbolicType] = None,
                     use_dst: bool = False) -> Memlet:
    """ Tries to propagate a list of memlets through a range (computes the 
        image of the memlet function applied on an integer set of, e.g., a 
        map range) and returns a new memlet object.
        :param memlets: The memlets to propagate.
        :param arr: Array descriptor for memlet (used for obtaining extents).
        :param params: A list of variable names.
        :param rng: A subset with dimensionality len(params) that contains the
                    range to propagate with.
        :param defined_variables: A set of symbols defined that will remain the
                                  same throughout propagation. If None, assumes
                                  that all symbols outside of `params` have been
                                  defined.
        :param use_dst: Whether to propagate the memlets' dst subset or use the
                        src instead, depending on propagation direction.
        :return: Memlet with propagated subset and volume.
    """
    # Argument handling
    if defined_variables is None:
        # Default defined variables is "everything but params"
        defined_variables = set()
        defined_variables |= rng.free_symbols
        for memlet in memlets:
            defined_variables |= memlet.free_symbols
        defined_variables -= set(params)
        defined_variables = set(symbolic.pystr_to_symbolic(p) for p in defined_variables)

    # Propagate subset
    variable_context = [defined_variables, [symbolic.pystr_to_symbolic(p) for p in params]]

    new_subset = None
    for md in memlets:
        if md.is_empty():
            continue

        tmp_subset = None

        subset = None
        if use_dst and md.dst_subset is not None:
            subset = md.dst_subset
        elif not use_dst and md.src_subset is not None:
            subset = md.src_subset
        else:
            subset = md.subset

        for pclass in MemletPattern.extensions():
            pattern = pclass()
            if pattern.can_be_applied([subset], variable_context, rng, [md]):
                tmp_subset = pattern.propagate(arr, [subset], rng)
                break
        else:
            # No patterns found. Emit a warning and propagate the entire
            # array whenever symbols are used
            warnings.warn('Cannot find appropriate memlet pattern to '
                          'propagate %s through %s' % (str(subset), str(rng)))
            entire_array = subsets.Range.from_array(arr)
            paramset = set(map(str, params))
            # Fill in the entire array only if one of the parameters appears in the
            # free symbols list of the subset dimension
            tmp_subset = subsets.Range([
                ea if any(set(map(str, _freesyms(sd))) & paramset for sd in s) else s
                for s, ea in zip(subset, entire_array)
            ])

        # Union edges as necessary
        if new_subset is None:
            new_subset = tmp_subset
        else:
            old_subset = new_subset
            new_subset = subsets.union(new_subset, tmp_subset)
            if new_subset is None:
                warnings.warn('Subset union failed between %s and %s ' % (old_subset, tmp_subset))
                break

    # Some unions failed
    if new_subset is None:
        new_subset = subsets.Range.from_array(arr)
    ### End of subset propagation

    # Create new memlet
    new_memlet = copy.copy(memlets[0])
    new_memlet.subset = new_subset
    new_memlet.other_subset = None

    # Propagate volume:
    # Number of accesses in the propagated memlet is the sum of the internal
    # number of accesses times the size of the map range set (unbounded dynamic)
    new_memlet.volume = simplify(sum(m.volume for m in memlets) * functools.reduce(lambda a, b: a * b, rng.size(), 1))
    if any(m.dynamic for m in memlets):
        new_memlet.dynamic = True
    elif symbolic.issymbolic(new_memlet.volume) and any(s not in defined_variables
                                                        for s in new_memlet.volume.free_symbols):
        new_memlet.dynamic = True
        new_memlet.volume = 0

    return new_memlet


def _freesyms(expr):
    """ 
    Helper function that either returns free symbols for sympy expressions
    or an empty set if constant.
    """
    if isinstance(expr, sympy.Basic):
        return expr.free_symbols
    return {}<|MERGE_RESOLUTION|>--- conflicted
+++ resolved
@@ -656,7 +656,6 @@
         if loop_state is None or exit_state is None:
             continue
 
-<<<<<<< HEAD
         loopexits[guard] = exit_state
         begin = loop_state
         # All incoming guard edges must set exactly one variable and it must
@@ -675,25 +674,12 @@
             itvar = next(iter(itvars))
         else:
             itvar = None
-=======
-            # Make sure the last state of the loop (i.e. the state leading back
-            # to the guard via 'increment' edge) is part of this cycle. If not,
-            # we're looking at the guard for a nested cycle, which we ignore for
-            # this cycle.
-            increment_edge = None
-            for iedge in in_edges:
-                if itvarsym in pystr_to_symbolic(iedge.data.assignments[itvar]).free_symbols:
-                    increment_edge = iedge
-                    break
 
             # NOTE: If an increment edge was not found, then the state cannot
             # be a valid guard state.
             if not increment_edge:
                 continue
 
-            if increment_edge.src not in cycle:
-                continue
->>>>>>> 917eeadf
 
 
 
