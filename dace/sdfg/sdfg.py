# Copyright 2019-2021 ETH Zurich and the DaCe authors. All rights reserved.
import ast
import collections
import copy
import ctypes
import itertools
import gzip
from numbers import Integral
import os
import pickle, json
from hashlib import md5, sha256
from pydoc import locate
import random
import re
import shutil
import sys
import time
from typing import Any, AnyStr, Dict, Iterator, List, Optional, Sequence, Set, Tuple, Type, Union
import warnings
import numpy as np
import sympy as sp

import dace
import dace.serialize
from dace import (data as dt, memlet as mm, subsets as sbs, dtypes, properties, symbolic)
from dace.sdfg.scope import ScopeTree
from dace.sdfg.replace import replace, replace_properties, replace_properties_dict
from dace.sdfg.validation import (InvalidSDFGError, validate_sdfg)
from dace.config import Config
from dace.frontend.python import astutils, wrappers
from dace.sdfg import nodes as nd
from dace.sdfg.graph import OrderedDiGraph, Edge, SubgraphView
from dace.sdfg.state import SDFGState
from dace.sdfg.propagation import propagate_memlets_sdfg
from dace.distr_types import ProcessGrid, SubArray, RedistrArray
from dace.dtypes import validate_name
from dace.properties import (DebugInfoProperty, EnumProperty, ListProperty, make_properties, Property, CodeProperty,
                             TransformationHistProperty, OptionalSDFGReferenceProperty, DictProperty, CodeBlock)
from typing import BinaryIO

# NOTE: In shapes, we try to convert strings to integers. In ranks, a string should be interpreted as data (scalar).
ShapeType = Sequence[Union[Integral, str, symbolic.symbol, symbolic.SymExpr, symbolic.sympy.Basic]]
RankType = Union[Integral, str, symbolic.symbol, symbolic.SymExpr, symbolic.sympy.Basic]


def _arrays_to_json(arrays):
    if arrays is None:
        return None
    return {k: dace.serialize.to_json(v) for k, v in arrays.items()}


def _arrays_from_json(obj, context=None):
    if obj is None:
        return {}
    return {k: dace.serialize.from_json(v, context) for k, v in obj.items()}


def _replace_dict_keys(d, old, new):
    if old in d:
        if new in d:
            warnings.warn('"%s" already exists in SDFG' % new)
        d[new] = d[old]
        del d[old]


def _replace_dict_values(d, old, new):
    for k, v in d.items():
        if v == old:
            d[k] = new


def _assignments_from_string(astr):
    """ Returns a dictionary of assignments from a semicolon-delimited
        string of expressions. """

    result = {}
    for aitem in astr.split(';'):
        aitem = aitem.strip()
        m = re.search(r'([^=\s]+)\s*=\s*([^=]+)', aitem)
        result[m.group(1)] = m.group(2)

    return result


def _assignments_to_string(assdict):
    """ Returns a semicolon-delimited string from a dictionary of assignment
        expressions. """
    return '; '.join(['%s=%s' % (k, v) for k, v in assdict.items()])


@make_properties
class LogicalGroup(object):
    """ Logical element groupings on a per-SDFG level.
    """

    nodes = ListProperty(element_type=tuple, desc='Nodes in this group given by [State, Node] id tuples')
    states = ListProperty(element_type=int, desc='States in this group given by their ids')
    name = Property(dtype=str, desc='Logical group name')
    color = Property(dtype=str, desc='Color for the group, given as a hexadecimal string')

    def __init__(self, name, color, nodes=[], states=[]):
        self.nodes = nodes
        self.states = states
        self.color = color
        self.name = name

    def to_json(self):
        retdict = dace.serialize.all_properties_to_json(self)
        retdict['type'] = type(self).__name__
        return retdict

    @staticmethod
    def from_json(json_obj, context=None):
        ret = LogicalGroup('', '')
        dace.serialize.set_properties_from_json(ret, json_obj, context=context, ignore_properties={'type'})
        return ret


@make_properties
class InterstateEdge(object):
    """ An SDFG state machine edge. These edges can contain a condition
        (which may include data accesses for data-dependent decisions) and
        zero or more assignments of values to inter-state variables (e.g.,
        loop iterates).
    """

    assignments = DictProperty(key_type=str,
                               value_type=CodeBlock,
                               desc="Assignments to perform upon transition (e.g., 'x=x+1; y = 0')",
                               from_string=_assignments_from_string,
                               to_string=_assignments_to_string)
    condition = CodeProperty(desc="Transition condition", default=CodeBlock("1"))

    def __init__(self, condition: CodeBlock = None, assignments=None):
        if condition is None:
            condition = CodeBlock("1")

        if assignments is None:
            assignments = {}

        if isinstance(condition, str):
            self.condition = CodeBlock(condition)
        elif isinstance(condition, ast.AST):
            self.condition = CodeBlock([condition])
        elif isinstance(condition, list):
            self.condition = CodeBlock(condition)
        else:
            self.condition = condition
        self.assignments = {k: InterstateEdge._convert_assignment(v) for k, v in assignments.items()}
        self._cond_sympy = None
        self._uncond = None

    def __setattr__(self, name: str, value: Any) -> None:
        if name == 'condition' or name == '_condition':
            super().__setattr__('_cond_sympy', None)
            super().__setattr__('_uncond', None)
        return super().__setattr__(name, value)

    @staticmethod
    def _convert_assignment(assignment: Union[CodeBlock, ast.AST, str]) -> CodeBlock:
        if isinstance(assignment, CodeBlock):
            return assignment
        elif isinstance(assignment, ast.AST):
            return CodeBlock([assignment])
        return CodeBlock(assignment)

    def is_unconditional(self):
        """ Returns True if the state transition is unconditional. """
        if self._uncond is not None:
            return self._uncond
        self._uncond = (self.condition is None or InterstateEdge.condition.to_string(self.condition).strip() == "1"
                        or self.condition.as_string == "")
        return self._uncond

    def condition_sympy(self):
        if self._cond_sympy is not None:
            return self._cond_sympy
        self._cond_sympy = symbolic.pystr_to_symbolic(self.condition.as_string)
        return self._cond_sympy

    @property
    def free_symbols(self) -> Set[str]:
        """ Returns a set of symbols used in this edge's properties. """
        # Symbols in conditions and assignments
        result = set(map(str, dace.symbolic.symbols_in_ast(self.condition.code[0])))
        for assign in self.assignments.values():
            result |= set(map(str, dace.symbolic.symbols_in_ast(assign.code[0])))
        return result - set(self.assignments.keys())

    def replace_dict(self, repl: Dict[str, str], replace_keys=True, replace_condition=True) -> None:
        """
        Replaces all given keys with their corresponding values.
        :param repl: Replacement dictionary.
        :param replace_keys: If False, skips replacing assignment keys.
        :param replace_condition: If False, replaces the value only in the assignment.
        """
        if not repl:
            return

        if replace_keys:
            for name, new_name in repl.items():
                _replace_dict_keys(self.assignments, name, new_name)
        replacer = astutils.ASTFindReplace(repl)

        for k, v in self.assignments.items():
            replacer.replace_count = 0
            vast = replacer.visit(v.code[0])
            if replacer.replace_count > 0:
                self.assignments[k] = CodeBlock(vast)

        if replace_condition:
            replacer.replace_count = 0
            condition = replacer.visit(self.condition.code[0])
            if replacer.replace_count > 0:
                self.condition = CodeBlock(condition)
                self._uncond = None
                self._cond_sympy = None

    def replace(self, name: str, new_name: str, replace_keys=True) -> None:
        """
        Replaces all occurrences of ``name`` with ``new_name``.
        :param name: The source name.
        :param new_name: The replacement name.
        :param replace_keys: If False, skips replacing assignment keys.
        """
        self.replace_dict({name: new_name}, replace_keys)

    def new_symbols(self, sdfg, symbols) -> Dict[str, dtypes.typeclass]:
        """
        Returns a mapping between symbols defined by this edge (i.e.,
        assignments) to their type.
        """
        from dace.codegen.tools.type_inference import infer_expr_type

        if sdfg is not None:
            alltypes = copy.copy(symbols)
            alltypes.update({k: v.dtype for k, v in sdfg.arrays.items()})
        else:
            alltypes = symbols

        return {k: infer_expr_type(v, alltypes) for k, v in self.assignments.items()}

    def to_json(self, parent=None):
        return {
            'type': type(self).__name__,
            'attributes': dace.serialize.all_properties_to_json(self),
            'label': self.label
        }

    @staticmethod
    def from_json(json_obj, context=None):
        # Create dummy object
        ret = InterstateEdge()
        dace.serialize.set_properties_from_json(ret, json_obj, context=context)

        return ret

    @property
    def label(self):
        assignments = ','.join(['%s=%s' % (k, v.as_string) for k, v in self.assignments.items()])

        # Edge with assigment only (no condition)
        if self.condition.as_string == '1':
            # Edge without conditions or assignments
            if len(self.assignments) == 0:
                return ''
            return assignments

        # Edge with condition only (no assignment)
        if len(self.assignments) == 0:
            return self.condition.as_string

        # Edges with assigments and conditions
        return self.condition.as_string + '; ' + assignments


@make_properties
class SDFG(OrderedDiGraph[SDFGState, InterstateEdge]):
    """ The main intermediate representation of code in DaCe.

        A Stateful DataFlow multiGraph (SDFG) is a directed graph of directed
        acyclic multigraphs (i.e., where two nodes can be connected by more
        than one edge). The top-level directed graph represents a state
        machine, where edges can contain state transition conditions and
        assignments (see the `InterstateEdge` class documentation). The nested
        acyclic multigraphs represent dataflow, where nodes may represent data
        regions in memory, tasklets, or parametric graph scopes (see
        `dace.sdfg.nodes` for a full list of available node types); edges in
        the multigraph represent data movement using memlets, as described in
        the `Memlet` class documentation.
    """

    arg_names = ListProperty(element_type=str, desc='Ordered argument names (used for calling conventions).')
    constants_prop = Property(dtype=dict, default={}, desc="Compile-time constants")
    _arrays = Property(dtype=dict,
                       desc="Data descriptors for this SDFG",
                       to_json=_arrays_to_json,
                       from_json=_arrays_from_json)
    symbols = DictProperty(str, dtypes.typeclass, desc="Global symbols for this SDFG")

    instrument = EnumProperty(dtype=dtypes.InstrumentationType,
                              desc="Measure execution statistics with given method",
                              default=dtypes.InstrumentationType.No_Instrumentation)

    global_code = DictProperty(str, CodeBlock, desc="Code generated in a global scope on the output files.")
    init_code = DictProperty(str, CodeBlock, desc="Code generated in the `__dace_init` function.")
    exit_code = DictProperty(str, CodeBlock, desc="Code generated in the `__dace_exit` function.")

    orig_sdfg = OptionalSDFGReferenceProperty(allow_none=True)
    transformation_hist = TransformationHistProperty()

    logical_groups = ListProperty(element_type=LogicalGroup, desc='Logical groupings of nodes and edges')

    openmp_sections = Property(dtype=bool,
                               default=Config.get_bool('compiler', 'cpu', 'openmp_sections'),
                               desc='Whether to generate OpenMP sections in code')

    debuginfo = DebugInfoProperty(allow_none=True)

    _pgrids = DictProperty(str,
                           ProcessGrid,
                           desc="Process-grid descriptors for this SDFG",
                           to_json=_arrays_to_json,
                           from_json=_arrays_from_json)
    _subarrays = DictProperty(str,
                              SubArray,
                              desc="Sub-array descriptors for this SDFG",
                              to_json=_arrays_to_json,
                              from_json=_arrays_from_json)
    _rdistrarrays = DictProperty(str,
                                 RedistrArray,
                                 desc="Sub-array redistribution descriptors for this SDFG",
                                 to_json=_arrays_to_json,
                                 from_json=_arrays_from_json)

    callback_mapping = DictProperty(str,
                                    str,
                                    desc='Mapping between callback name and its original callback '
                                    '(for when the same callback is used with a different signature)')

    def __init__(self,
                 name: str,
                 constants: Dict[str, Tuple[dt.Data, Any]] = None,
                 propagate: bool = True,
                 parent=None):
        """ Constructs a new SDFG.
            :param name: Name for the SDFG (also used as the filename for
                         the compiled shared library).
            :param symbols: Additional dictionary of symbol names -> types that the SDFG
                            defines, apart from symbolic data sizes.
            :param propagate: If False, disables automatic propagation of
                              memlet subsets from scopes outwards. Saves
                              processing time but disallows certain
                              transformations.
            :param parent: The parent SDFG or SDFG state (for nested SDFGs).
        """
        super(SDFG, self).__init__()
        self._name = name
        if name is not None and not validate_name(name):
            raise InvalidSDFGError('Invalid SDFG name "%s"' % name, self, None)

        self.constants_prop = {}
        if constants is not None:
            for cstname, (cst_dtype, cstval) in constants.items():
                self.add_constant(cstname, cstval, cst_dtype)

        self._propagate = propagate
        self._parent = parent
        self.symbols = {}
        self._parent_sdfg = None
        self._parent_nsdfg_node = None
        self._sdfg_list = [self]
        self._start_state: Optional[int] = None
        self._cached_start_state: Optional[SDFGState] = None
        self._arrays = {}  # type: Dict[str, dt.Array]
        self._labels: Set[str] = set()
        self.global_code = {'frame': CodeBlock("", dtypes.Language.CPP)}
        self.init_code = {'frame': CodeBlock("", dtypes.Language.CPP)}
        self.exit_code = {'frame': CodeBlock("", dtypes.Language.CPP)}
        self.orig_sdfg = None
        self.transformation_hist = []
        self.callback_mapping = {}
        # Counter to make it easy to create temp transients
        self._temp_transients = 0

        # Grid-distribution-related fields
        self._pgrids = {}
        self._subarrays = {}
        self._rdistrarrays = {}

        # Counter to resolve name conflicts
        self._orig_name = name
        self._num = 0

    @property
    def sdfg_id(self):
        """
        Returns the unique index of the current SDFG within the current
        tree of SDFGs (top-level SDFG is 0, nested SDFGs are greater).
        """
        return self.sdfg_list.index(self)

    def to_json(self, hash=False):
        """ Serializes this object to JSON format.
            :return: A string representing the JSON-serialized SDFG.
        """
        # Location in the SDFG list (only for root SDFG)
        if self.parent_sdfg is None:
            self.reset_sdfg_list()

        tmp = super().to_json()

        # Ensure properties are serialized correctly
        tmp['attributes']['constants_prop'] = json.loads(dace.serialize.dumps(tmp['attributes']['constants_prop']))

        tmp['sdfg_list_id'] = int(self.sdfg_id)
        tmp['start_state'] = self._start_state

        tmp['attributes']['name'] = self.name
        if hash:
            tmp['attributes']['hash'] = self.hash_sdfg(tmp)

        if int(self.sdfg_id) == 0:
            tmp['dace_version'] = dace.__version__

        return tmp

    @classmethod
    def from_json(cls, json_obj, context_info=None):
        context_info = context_info or {'sdfg': None}
        _type = json_obj['type']
        if _type != cls.__name__:
            raise TypeError("Class type mismatch")

        attrs = json_obj['attributes']
        nodes = json_obj['nodes']
        edges = json_obj['edges']

        ret = SDFG(name=attrs['name'],
                   constants=dace.serialize.loads(dace.serialize.dumps(attrs['constants_prop'])),
                   parent=context_info['sdfg'])

        dace.serialize.set_properties_from_json(ret,
                                                json_obj,
                                                ignore_properties={'constants_prop', 'name', 'hash', 'start_state'})

        nodelist = []
        for n in nodes:
            nci = copy.copy(context_info)
            nci['sdfg'] = ret

            state = SDFGState.from_json(n, context=nci)
            ret.add_node(state)
            nodelist.append(state)

        for e in edges:
            e = dace.serialize.from_json(e)
            ret.add_edge(nodelist[int(e.src)], nodelist[int(e.dst)], e.data)

        if 'start_state' in json_obj:
            ret._start_state = json_obj['start_state']

        return ret

    def hash_sdfg(self, jsondict: Optional[Dict[str, Any]] = None) -> str:
        '''
        Returns a hash of the current SDFG, without considering IDs and attribute names.
        :param jsondict: If not None, uses given JSON dictionary as input.
        :return: The hash (in SHA-256 format).
        '''
        def keyword_remover(json_obj: Any, last_keyword=""):
            # Makes non-unique in SDFG hierarchy v2
            # Recursively remove attributes from the SDFG which are not used in
            # uniquely representing the SDFG. This, among other things, includes
            # the hash, name, transformation history, and meta attributes.
            if isinstance(json_obj, dict):
                if 'sdfg_list_id' in json_obj:
                    del json_obj['sdfg_list_id']

                keys_to_delete = []
                kv_to_recurse = []
                for key, value in json_obj.items():
                    if (isinstance(key, str)
                            and (key.startswith('_meta_')
                                 or key in ['name', 'hash', 'orig_sdfg', 'transformation_hist', 'instrument'])):
                        keys_to_delete.append(key)
                    else:
                        kv_to_recurse.append((key, value))

                for key in keys_to_delete:
                    del json_obj[key]

                for key, value in kv_to_recurse:
                    keyword_remover(value, last_keyword=key)
            elif isinstance(json_obj, (list, tuple)):
                for value in json_obj:
                    keyword_remover(value)

        # Clean SDFG of nonstandard objects
        jsondict = (json.loads(json.dumps(jsondict)) if jsondict is not None else self.to_json())

        keyword_remover(jsondict)  # Make non-unique in SDFG hierarchy

        string_representation = json.dumps(jsondict)  # dict->str
        hsh = sha256(string_representation.encode('utf-8'))
        return hsh.hexdigest()

    @property
    def arrays(self):
        """ Returns a dictionary of data descriptors (`Data` objects) used
            in this SDFG, with an extra `None` entry for empty memlets.
        """
        return self._arrays

    @property
    def process_grids(self):
        """ Returns a dictionary of process-grid descriptors (`ProcessGrid` objects) used in this SDFG. """
        return self._pgrids

    @property
    def subarrays(self):
        """ Returns a dictionary of sub-array descriptors (`SubArray` objects) used in this SDFG. """
        return self._subarrays

    @property
    def rdistrarrays(self):
        """ Returns a dictionary of sub-array redistribution descriptors (`RedistrArray` objects) used in this SDFG. """
        return self._rdistrarrays

    def data(self, dataname: str):
        """ Looks up a data descriptor from its name, which can be an array, stream, or scalar symbol. """
        if dataname in self._arrays:
            return self._arrays[dataname]
        if str(dataname) in self.symbols:
            return self.symbols[str(dataname)]
        raise KeyError('Data descriptor with name "%s" not found in SDFG' % dataname)

    def replace(self, name: str, new_name: str):
        """ Finds and replaces all occurrences of a symbol or array name in SDFG.
            :param name: Name to find.
            :param new_name: Name to replace.
            :raise FileExistsError: If name and new_name already exist as data descriptors or symbols.
        """
        if name == new_name:
            return
        self.replace_dict({name: new_name})

    def replace_dict(self,
                     repldict: Dict[str, str],
                     symrepl: Optional[Dict[symbolic.SymbolicType, symbolic.SymbolicType]] = None,
                     replace_in_graph: bool = True,
                     replace_keys: bool = True) -> None:
        """
        Replaces all occurrences of keys in the given dictionary with the mapped
        values.
        :param repldict: The replacement dictionary.
        :param replace_keys: If False, skips replacing assignment keys.
        :param symrepl: A symbolic expression replacement dictionary (for performance reasons).
        :param replace_in_graph: Whether to replace in SDFG nodes / edges.
        :param replace_keys: If True, replaces in SDFG property names (e.g., array, symbol, and constant names).
        """
        symrepl = symrepl or {
            symbolic.symbol(k): symbolic.pystr_to_symbolic(v) if isinstance(k, str) else v
            for k, v in repldict.items()
        }

        # Replace in arrays and symbols (if a variable name)
        if replace_keys:
            for name, new_name in repldict.items():
                if validate_name(new_name):
                    _replace_dict_keys(self._arrays, name, new_name)
                    _replace_dict_keys(self.symbols, name, new_name)
                    _replace_dict_keys(self.constants_prop, name, new_name)
                    _replace_dict_keys(self.callback_mapping, name, new_name)
                    _replace_dict_values(self.callback_mapping, name, new_name)

        # Replace inside data descriptors
        for array in self.arrays.values():
            replace_properties_dict(array, repldict, symrepl)

        if replace_in_graph:
            # Replace in inter-state edges
            for edge in self.edges():
                edge.data.replace_dict(repldict)

            # Replace in states
            for state in self.nodes():
                state.replace_dict(repldict, symrepl)

    def add_symbol(self, name, stype):
        """ Adds a symbol to the SDFG.
            :param name: Symbol name.
            :param stype: Symbol type.
        """
        if name in self.symbols:
            raise FileExistsError('Symbol "%s" already exists in SDFG' % name)
        if not isinstance(stype, dtypes.typeclass):
            stype = dtypes.DTYPE_TO_TYPECLASS[stype]
        self.symbols[name] = stype

    def remove_symbol(self, name):
        """ Removes a symbol from the SDFG.
            :param name: Symbol name.
        """
        del self.symbols[name]
        # Clean up from symbol mapping if this SDFG is nested
        nsdfg = self.parent_nsdfg_node
        if nsdfg is not None and name in nsdfg.symbol_mapping:
            del nsdfg.symbol_mapping[name]

    @property
    def start_state(self):
        """ Returns the starting state of this SDFG. """
        if self._cached_start_state is not None:
            return self._cached_start_state

        source_nodes = self.source_nodes()
        if len(source_nodes) == 1:
            self._cached_start_state = source_nodes[0]
            return source_nodes[0]
        # If starting state is ambiguous (i.e., loop to initial state or more
        # than one possible start state), allow manually overriding start state
        if self._start_state is not None:
            self._cached_start_state = self.node(self._start_state)
            return self._cached_start_state
        raise ValueError('Ambiguous or undefined starting state for SDFG, '
                         'please use "is_start_state=True" when adding the '
                         'starting state with "add_state"')

    @start_state.setter
    def start_state(self, state_id):
        """ Manually sets the starting state of this SDFG.
            :param state_id: The node ID (use `node_id(state)`) of the
                             state to set.
        """
        if state_id < 0 or state_id >= self.number_of_nodes():
            raise ValueError("Invalid state ID")
        self._start_state = state_id
        self._cached_start_state = self.node(state_id)

    def set_global_code(self, cpp_code: str, location: str = 'frame'):
        """
        Sets C++ code that will be generated in a global scope on
        one of the generated code files.
        :param cpp_code: The code to set.
        :param location: The file/backend in which to generate the code.
                         Options are None (all files), "frame", "openmp",
                         "cuda", "xilinx", "intel_fpga", or any code generator
                         name.
        """
        self.global_code[location] = CodeBlock(cpp_code, dace.dtypes.Language.CPP)

    def set_init_code(self, cpp_code: str, location: str = 'frame'):
        """
        Sets C++ code that will be generated in the __dace_init_* functions on
        one of the generated code files.
        :param cpp_code: The code to set.
        :param location: The file/backend in which to generate the code.
                         Options are None (all files), "frame", "openmp",
                         "cuda", "xilinx", "intel_fpga", or any code generator
                         name.
        """
        self.init_code[location] = CodeBlock(cpp_code, dtypes.Language.CPP)

    def set_exit_code(self, cpp_code: str, location: str = 'frame'):
        """
        Sets C++ code that will be generated in the __dace_exit_* functions on
        one of the generated code files.
        :param cpp_code: The code to set.
        :param location: The file/backend in which to generate the code.
                         Options are None (all files), "frame", "openmp",
                         "cuda", "xilinx", "intel_fpga", or any code generator
                         name.
        """
        self.exit_code[location] = CodeBlock(cpp_code, dtypes.Language.CPP)

    def append_global_code(self, cpp_code: str, location: str = 'frame'):
        """
        Appends C++ code that will be generated in a global scope on
        one of the generated code files.
        :param cpp_code: The code to set.
        :param location: The file/backend in which to generate the code.
                         Options are None (all files), "frame", "openmp",
                         "cuda", "xilinx", "intel_fpga", or any code generator
                         name.
        """
        if location not in self.global_code:
            self.global_code[location] = CodeBlock('', dtypes.Language.CPP)
        self.global_code[location].code += cpp_code

    def append_init_code(self, cpp_code: str, location: str = 'frame'):
        """
        Appends C++ code that will be generated in the __dace_init_* functions on
        one of the generated code files.
        :param cpp_code: The code to append.
        :param location: The file/backend in which to generate the code.
                         Options are None (all files), "frame", "openmp",
                         "cuda", "xilinx", "intel_fpga", or any code generator
                         name.
        """
        if location not in self.init_code:
            self.init_code[location] = CodeBlock('', dtypes.Language.CPP)
        self.init_code[location].code += cpp_code

    def append_exit_code(self, cpp_code: str, location: str = 'frame'):
        """
        Appends C++ code that will be generated in the __dace_exit_* functions on
        one of the generated code files.
        :param cpp_code: The code to append.
        :param location: The file/backend in which to generate the code.
                         Options are None (all files), "frame", "openmp",
                         "cuda", "xilinx", "intel_fpga", or any code generator
                         name.
        """
        if location not in self.exit_code:
            self.exit_code[location] = CodeBlock('', dtypes.Language.CPP)
        self.exit_code[location].code += cpp_code

    def prepend_exit_code(self, cpp_code: str, location: str = 'frame'):
        """
        Prepends C++ code that will be generated in the __dace_exit_* functions on
        one of the generated code files.
        :param cpp_code: The code to prepend.
        :param location: The file/backend in which to generate the code.
                         Options are None (all files), "frame", "openmp",
                         "cuda", "xilinx", "intel_fpga", or any code generator
                         name.
        """
        if location not in self.exit_code:
            self.exit_code[location] = CodeBlock('', dtypes.Language.CPP)
        self.exit_code[location].code = cpp_code + self.exit_code[location].code

    def append_transformation(self, transformation):
        """
        Appends a transformation to the treansformation history of this SDFG.
        If this is the first transformation being applied, it also saves the
        initial state of the SDFG to return to and play back the history.
        :param transformation: The transformation to append.
        """
        if Config.get_bool('store_history') is False:
            return
        # Make sure the transformation is appended to the root SDFG.
        if self.sdfg_id != 0:
            self.sdfg_list[0].append_transformation(transformation)
            return

        if not self.orig_sdfg:
            clone = copy.deepcopy(self)
            clone.transformation_hist = []
            clone.orig_sdfg = None
            self.orig_sdfg = clone
        self.transformation_hist.append(transformation)

    ##########################################
    # Instrumentation-related methods

    def is_instrumented(self) -> bool:
        """ Returns True if the SDFG has performance instrumentation enabled on
            it or any of its elements. """
        if self.instrument != dtypes.InstrumentationType.No_Instrumentation:
            return True
        try:
            next(n for n, _ in self.all_nodes_recursive()
                 if hasattr(n, 'instrument') and n.instrument != dtypes.InstrumentationType.No_Instrumentation)
            return True
        except StopIteration:
            return False

    def get_instrumentation_reports(self) -> \
            List['dace.codegen.instrumentation.InstrumentationReport']:
        """
        Returns a list of instrumentation reports from previous runs of
        this SDFG.
        :return: A List of timestamped InstrumentationReport objects.
        """
        # Avoid import loops
        from dace.codegen.instrumentation import InstrumentationReport

        path = os.path.join(self.build_folder, 'perf')
        return [
            InstrumentationReport(os.path.join(path, fname)) for fname in os.listdir(path)
            if fname.startswith('report-')
        ]

    def clear_instrumentation_reports(self):
        """
        Clears the instrumentation report folder of this SDFG.
        """
        path = os.path.join(self.build_folder, 'perf')
        for fname in os.listdir(path):
            if not fname.startswith('report-'):
                continue
            os.unlink(os.path.join(path, fname))

    def get_latest_report(self) -> Optional['dace.codegen.instrumentation.InstrumentationReport']:
        """
        Returns an instrumentation report from the latest run of this SDFG, or
        None if the file does not exist.
        :return: A timestamped InstrumentationReport object, or None if does
                 not exist.
        """
        path = os.path.join(self.build_folder, 'perf')
        files = [f for f in os.listdir(path) if f.startswith('report-')]
        if len(files) == 0:
            return None

        # Avoid import loops
        from dace.codegen.instrumentation import InstrumentationReport

        return InstrumentationReport(os.path.join(path, sorted(files, reverse=True)[0]))

    def get_instrumented_data(
        self,
        timestamp: Optional[int] = None
    ) -> Optional['dace.codegen.instrumentation.data.data_report.InstrumentedDataReport']:
        """
        Returns an instrumented data report from the latest run of this SDFG, with a given timestamp, or
        None if no reports exist.
        :param timestamp: An optional timestamp to use for the report.
        :return: An InstrumentedDataReport object, or None if one does not exist.
        """
        # Avoid import loops
        from dace.codegen.instrumentation.data.data_report import InstrumentedDataReport

        if timestamp is None:
            reports = self.available_data_reports()
            if not reports:
                return None
            timestamp = sorted(reports)[-1]

        folder = os.path.join(self.build_folder, 'data', str(timestamp))
        if not os.path.exists(folder):
            return None

        return InstrumentedDataReport(self, folder)

    def available_data_reports(self) -> List[str]:
        """
        Returns a list of available instrumented data reports for this SDFG.
        """
        path = os.path.join(self.build_folder, 'data')
        if os.path.exists(path):
            return os.listdir(path)
        else:
            return []

    def clear_data_reports(self):
        """
        Clears the instrumented data report folders of this SDFG.
        """
        reports = self.available_data_reports()
        path = os.path.join(self.build_folder, 'data')
        for report in reports:
            shutil.rmtree(os.path.join(path, report))

    def call_with_instrumented_data(self,
                                    dreport: 'dace.codegen.instrumentation.data.data_report.InstrumentedDataReport',
                                    *args, **kwargs):
        """
        Invokes an SDFG with an instrumented data report, generating and compiling code if necessary. 
        Arguments given as ``args`` and ``kwargs`` will be overriden by the data containers defined in the report.
        :param dreport: The instrumented data report to use upon calling.
        :param args: Arguments to call SDFG with.
        :param kwargs: Keyword arguments to call SDFG with.
        :return: The return value(s) of this SDFG.
        """
        from dace.codegen.compiled_sdfg import CompiledSDFG  # Avoid import loop

        binaryobj: CompiledSDFG = self.compile()
        set_report = binaryobj.get_exported_function('__dace_set_instrumented_data_report')
        if set_report is None:
            raise ValueError(
                'Data instrumentation report function not found. This is likely because the SDFG is not instrumented '
                'with `dace.DataInstrumentationType.Restore`')

        # Initialize the compiled SDFG to get the handle, then set the report folder
        handle = binaryobj.initialize(*args, **kwargs)
        set_report(handle, ctypes.c_char_p(os.path.abspath(dreport.folder).encode('utf-8')))

        # Verify passed arguments (unless disabled by the user)
        if dace.config.Config.get_bool("execution", "general", "check_args"):
            self.argument_typecheck(args, kwargs)
        return binaryobj(*args, **kwargs)

    ##########################################

    @property
    def build_folder(self) -> str:
        """ Returns a relative path to the build cache folder for this SDFG. """
        if hasattr(self, '_build_folder'):
            return self._build_folder
        cache_config = Config.get('cache')
        base_folder = Config.get('default_build_folder')
        if cache_config == 'single':
            # Always use the same directory, overwriting any other program,
            # preventing parallelism and caching of multiple programs, but
            # saving space and potentially build time
            return os.path.join(base_folder, 'single_cache')
        elif cache_config == 'hash':
            # Any change to the SDFG will result in a new cache folder
            md5_hash = md5(str(self.to_json()).encode('utf-8')).hexdigest()
            return os.path.join(base_folder, f'{self.name}_{md5_hash}')
        elif cache_config == 'unique':
            # Base name on location in memory, so no caching is possible between
            # processes or subsequent invocations
            md5_hash = md5(str(os.getpid()).encode('utf-8')).hexdigest()
            return os.path.join(base_folder, f'{self.name}_{md5_hash}')
        elif cache_config == 'name':
            # Overwrites previous invocations, and can clash with other programs
            # if executed in parallel in the same working directory
            return os.path.join(base_folder, self.name)
        else:
            raise ValueError(f'Unknown cache configuration: {cache_config}')

    @build_folder.setter
    def build_folder(self, newfolder: str):
        self._build_folder = newfolder

    def remove_data(self, name, validate=True):
        """ Removes a data descriptor from the SDFG.
            :param name: The name of the data descriptor to remove.
            :param validate: If True, verifies that there are no access
                             nodes that are using this data descriptor
                             prior to removing it.
        """

        # Verify that the data descriptor exists
        if name not in self._arrays:
            return

        # Verify that there are no access nodes that use this data
        if validate:
            for state in self.nodes():
                for node in state.nodes():
                    if isinstance(node, nd.AccessNode) and node.data == name:
                        raise ValueError(f"Cannot remove data descriptor "
                                         f"{name}: it is accessed by node "
                                         f"{node} in state {state}.")

        del self._arrays[name]

    def reset_sdfg_list(self):
        if self.parent_sdfg is not None:
            return self.parent_sdfg.reset_sdfg_list()
        else:
            # Propagate new SDFG list to all children
            all_sdfgs = list(self.all_sdfgs_recursive())
            for sd in all_sdfgs:
                sd._sdfg_list = all_sdfgs
        return self._sdfg_list

    def update_sdfg_list(self, sdfg_list):
        # TODO: Refactor
        sub_sdfg_list = self._sdfg_list
        for sdfg in sdfg_list:
            if sdfg not in sub_sdfg_list:
                sub_sdfg_list.append(sdfg)
        if self._parent_sdfg is not None:
            self._parent_sdfg.update_sdfg_list(sub_sdfg_list)
            self._sdfg_list = self._parent_sdfg.sdfg_list
            for sdfg in sub_sdfg_list:
                sdfg._sdfg_list = self._sdfg_list
        else:
            self._sdfg_list = sub_sdfg_list

    @property
    def sdfg_list(self) -> List['SDFG']:
        return self._sdfg_list

    def set_sourcecode(self, code: str, lang=None):
        """ Set the source code of this SDFG (for IDE purposes).
            :param code: A string of source code.
            :param lang: A string representing the language of the source code,
                         for syntax highlighting and completion.
        """
        self.sourcecode = {'code': code, 'language': lang}

    @property
    def name(self):
        """ The name of this SDFG. """
        if self._name != self._orig_name:
            return self._name
        newname = self._orig_name
        numbers = []
        for sdfg in self._sdfg_list:
            if sdfg is not self and sdfg._orig_name == self._orig_name:
                numbers.append(sdfg._num)
        while self._num in numbers:
            self._num += 1
        if self._num > 0:
            newname = '{}_{}'.format(self._orig_name, self._num)
            self._name = newname
        return newname

    @name.setter
    def name(self, newname: str):
        self._name = newname

    @property
    def label(self):
        """ The name of this SDFG. """
        return self.name

    @property
    def constants(self):
        """ A dictionary of compile-time constants defined in this SDFG. """
        result = {}
        # Merge with parent's constants
        if self._parent_sdfg is not None:
            result.update(self._parent_sdfg.constants)

        def cast(dtype: dt.Data, value: Any):
            """ Cast a value to the given data type. """
            if isinstance(dtype, dt.Array):
                return value
            elif isinstance(dtype, dt.Scalar):
                return dtype.dtype(value)
            raise TypeError('Unsupported data type %s' % dtype)

        result.update({k: cast(*v) for k, v in self.constants_prop.items()})
        return result

    def add_constant(self, name: str, value: Any, dtype: dt.Data = None):
        """ Adds/updates a new compile-time constant to this SDFG. A constant
            may either be a scalar or a numpy ndarray thereof.
            :param name: The name of the constant.
            :param value: The constant value.
            :param dtype: Optional data type of the symbol, or None to deduce
                          automatically.
        """
        self.constants_prop[name] = (dtype or dt.create_datadescriptor(value), value)

    @property
    def propagate(self):
        return self._propagate

    @propagate.setter
    def propagate(self, propagate: bool):
        self._propagate = propagate

    @property
    def parent(self) -> SDFGState:
        """ Returns the parent SDFG state of this SDFG, if exists. """
        return self._parent

    @property
    def parent_sdfg(self) -> 'SDFG':
        """ Returns the parent SDFG of this SDFG, if exists. """
        return self._parent_sdfg

    @property
    def parent_nsdfg_node(self) -> nd.NestedSDFG:
        """ Returns the parent NestedSDFG node of this SDFG, if exists. """
        return self._parent_nsdfg_node

    @parent.setter
    def parent(self, value):
        self._parent = value

    @parent_sdfg.setter
    def parent_sdfg(self, value):
        self._parent_sdfg = value

    @parent_nsdfg_node.setter
    def parent_nsdfg_node(self, value):
        self._parent_nsdfg_node = value

    def add_node(self, node, is_start_state=False):
        """ Adds a new node to the SDFG. Must be an SDFGState or a subclass
            thereof.
            :param node: The node to add.
            :param is_start_state: If True, sets this node as the starting
                                   state.
        """
        if not isinstance(node, SDFGState):
            raise TypeError("Expected SDFGState, got " + str(type(node)))
        super(SDFG, self).add_node(node)
        self._cached_start_state = None
        if is_start_state is True:
            self.start_state = len(self.nodes()) - 1
            self._cached_start_state = node

    def remove_node(self, node: SDFGState):
        if node is self._cached_start_state:
            self._cached_start_state = None
        return super().remove_node(node)

    def add_edge(self, u, v, edge):
        """ Adds a new edge to the SDFG. Must be an InterstateEdge or a
            subclass thereof.
            :param u: Source node.
            :param v: Destination node.
            :param edge: The edge to add.
        """
        if not isinstance(u, SDFGState):
            raise TypeError("Expected SDFGState, got: {}".format(type(u).__name__))
        if not isinstance(v, SDFGState):
            raise TypeError("Expected SDFGState, got: {}".format(type(v).__name__))
        if not isinstance(edge, InterstateEdge):
            raise TypeError("Expected InterstateEdge, got: {}".format(type(edge).__name__))
        if v is self._cached_start_state:
            self._cached_start_state = None
        return super(SDFG, self).add_edge(u, v, edge)

    def states(self):
        """ Alias that returns the nodes (states) in this SDFG. """
        return self.nodes()

    def all_nodes_recursive(self) -> Iterator[Tuple[nd.Node, Union['SDFG', 'SDFGState']]]:
        """ Iterate over all nodes in this SDFG, including states, nodes in
            states, and recursive states and nodes within nested SDFGs,
            returning tuples on the form (node, parent), where the parent is
            either the SDFG (for states) or a DFG (nodes). """
        for node in self.nodes():
            yield node, self
            yield from node.all_nodes_recursive()

    def all_sdfgs_recursive(self):
        """ Iterate over this and all nested SDFGs. """
        yield self
        for state in self.nodes():
            for node in state.nodes():
                if isinstance(node, nd.NestedSDFG):
                    yield from node.sdfg.all_sdfgs_recursive()

    def all_edges_recursive(self):
        """ Iterate over all edges in this SDFG, including state edges,
            inter-state edges, and recursively edges within nested SDFGs,
            returning tuples on the form (edge, parent), where the parent is
            either the SDFG (for states) or a DFG (nodes). """
        for e in self.edges():
            yield e, self
        for node in self.nodes():
            yield from node.all_edges_recursive()

    def arrays_recursive(self):
        """ Iterate over all arrays in this SDFG, including arrays within
            nested SDFGs. Yields 3-tuples of (sdfg, array name, array)."""
        for aname, arr in self.arrays.items():
            yield self, aname, arr
        for state in self.nodes():
            for node in state.nodes():
                if isinstance(node, nd.NestedSDFG):
                    yield from node.sdfg.arrays_recursive()

    @property
    def free_symbols(self) -> Set[str]:
        """
        Returns a set of symbol names that are used by the SDFG, but not
        defined within it. This property is used to determine the symbolic
        parameters of the SDFG and verify that ``SDFG.symbols`` is complete.
        :note: Assumes that the graph is valid (i.e., without undefined or
               overlapping symbols).
        """
        defined_syms = set()
        free_syms = set()

        # Start with the set of SDFG free symbols
        free_syms |= set(self.symbols.keys())

        # Exclude data descriptor names
        for name, desc in self.arrays.items():
            defined_syms.add(name)

        # Add free state symbols
        for state in self.nodes():
            free_syms |= state.free_symbols

        # Add free inter-state symbols
        for e in self.edges():
            defined_syms |= set(e.data.assignments.keys())
            free_syms |= e.data.free_symbols

        defined_syms |= set(self.constants.keys())

        # Subtract symbols defined in inter-state edges and constants
        return free_syms - defined_syms

    def read_and_write_sets(self) -> Tuple[Set[AnyStr], Set[AnyStr]]:
        """
        Determines what data containers are read and written in this SDFG. Does
        not include reads to subsets of containers that have previously been
        written within the same state.
        :return: A two-tuple of sets of things denoting
                 ({data read}, {data written}).
        """
        read_set = set()
        write_set = set()
        for state in self.states():
            for edge in self.in_edges(state):
                read_set |= edge.data.free_symbols & self.arrays.keys()
            # Get dictionaries of subsets read and written from each state
            rs, ws = state._read_and_write_sets()
            read_set |= rs.keys()
            write_set |= ws.keys()
        return read_set, write_set

    def arglist(self, scalars_only=False, free_symbols=None) -> Dict[str, dt.Data]:
        """
        Returns an ordered dictionary of arguments (names and types) required
        to invoke this SDFG.

        The arguments follow the following order:
        <sorted data arguments>, <sorted scalar arguments>.
        Data arguments are all the non-transient data containers in the
        SDFG; and scalar arguments are all the non-transient scalar data
        containers and free symbols (see ``SDFG.free_symbols``). This structure
        will create a sorted list of pointers followed by a sorted list of PoDs
        and structs.

        :return: An ordered dictionary of (name, data descriptor type) of all
                 the arguments, sorted as defined here.
        """
        # Start with data descriptors
        if scalars_only:
            data_args = {}
        else:
            data_args = {k: v for k, v in self.arrays.items() if not v.transient and not isinstance(v, dt.Scalar)}

        scalar_args = {
            k: v
            for k, v in self.arrays.items()
            if not v.transient and isinstance(v, dt.Scalar) and not k.startswith('__dace')
        }

        # Add global free symbols to scalar arguments
        free_symbols = free_symbols if free_symbols is not None else self.free_symbols
        scalar_args.update({k: dt.Scalar(self.symbols[k]) for k in free_symbols if not k.startswith('__dace')})

        # Fill up ordered dictionary
        result = collections.OrderedDict()
        result.update(sorted(data_args.items()))
        result.update(sorted(scalar_args.items()))

        return result

    def init_signature(self, for_call=False, free_symbols=None) -> str:
        """ Returns a C/C++ signature of this SDFG, used when generating the initalization code.
            It only contains symbols.

            :param for_call: If True, returns arguments that can be used when calling the SDFG.
        """
        # Get global free symbols scalar arguments
        free_symbols = free_symbols or self.free_symbols
        return ", ".join(
            dt.Scalar(self.symbols[k]).as_arg(name=k, with_types=not for_call, for_call=for_call)
            for k in sorted(free_symbols) if not k.startswith('__dace'))

    def signature_arglist(self, with_types=True, for_call=False, with_arrays=True, arglist=None) -> List[str]:
        """ Returns a list of arguments necessary to call this SDFG,
            formatted as a list of C definitions.
            :param with_types: If True, includes argument types in the result.
            :param for_call: If True, returns arguments that can be used when
                             calling the SDFG.
            :param with_arrays: If True, includes arrays, otherwise,
                                only symbols and scalars are included.
            :param arglist: An optional cached argument list.
            :return: A list of strings. For example: `['float *A', 'int b']`.
        """
        arglist = arglist or self.arglist(scalars_only=not with_arrays)
        return [v.as_arg(name=k, with_types=with_types, for_call=for_call) for k, v in arglist.items()]

    def signature(self, with_types=True, for_call=False, with_arrays=True, arglist=None) -> str:
        """ Returns a C/C++ signature of this SDFG, used when generating code.
            :param with_types: If True, includes argument types (can be used
                               for a function prototype). If False, only
                               include argument names (can be used for function
                               calls).
            :param for_call: If True, returns arguments that can be used when
                             calling the SDFG.
            :param with_arrays: If True, includes arrays, otherwise,
                                only symbols and scalars are included.
            :param arglist: An optional cached argument list.
        """
        return ", ".join(self.signature_arglist(with_types, for_call, with_arrays, arglist))

    def _repr_html_(self):
        """ HTML representation of the SDFG, used mainly for Jupyter
            notebooks. """
        from dace.jupyter import isnotebook, preamble

        result = ''
        if not isnotebook():
            result = preamble()

        # Create renderer canvas and load SDFG
        result += """
<div id="contents_{uid}" style="position: relative; resize: vertical; overflow: auto"></div>
<script>
    var sdfg_{uid} = {sdfg};
    var sdfv_{uid} = new SDFV();
    var renderer_{uid} = new SDFGRenderer(sdfv_{uid}, parse_sdfg(sdfg_{uid}),
        document.getElementById('contents_{uid}'));
</script>""".format(
            # Dumping to a string so that Jupyter Javascript can parse it
            # recursively
            sdfg=dace.serialize.dumps(dace.serialize.dumps(self.to_json())),
            uid=random.randint(0, sys.maxsize - 1))

        return result

    def transients(self):
        """ Returns a dictionary mapping transient data descriptors to their
            parent scope entry node, or None if top-level (i.e., exists in
            multiple scopes). """

        result = {}
        tstate = {}

        for (i, state) in enumerate(self.nodes()):
            scope_dict = state.scope_dict()
            for node in state.nodes():
                if isinstance(node, nd.AccessNode) and node.desc(self).transient:
                    arrname = node.data
                    # If transient is accessed in more than one state, it is a
                    # top-level transient
                    if arrname in tstate and tstate[arrname] != i:
                        tstate[arrname] = None
                        result[arrname] = None
                    else:
                        tstate[arrname] = i
                        result[arrname] = scope_dict[node]

        return result

    def shared_transients(self, check_toplevel=True) -> List[str]:
        """ Returns a list of transient data that appears in more than one
            state. """
        seen = {}
        shared = []

        # If a transient is present in an inter-state edge, it is shared
        for interstate_edge in self.edges():
            for sym in interstate_edge.data.free_symbols:
                if sym in self.arrays and self.arrays[sym].transient:
                    seen[sym] = interstate_edge
                    shared.append(sym)

        # If transient is accessed in more than one state, it is shared
        for state in self.nodes():
            for node in state.nodes():
                if isinstance(node, nd.AccessNode) and node.desc(self).transient:
                    if (check_toplevel and node.desc(self).toplevel) or (node.data in seen
                                                                         and seen[node.data] != state):
                        shared.append(node.data)
                    seen[node.data] = state

        return dtypes.deduplicate(shared)

    def input_arrays(self):
        """ Returns a list of input arrays that need to be fed into the SDFG.
        """
        result = []
        for state in self.nodes():
            for node in state.source_nodes():
                if isinstance(node, nd.AccessNode):
                    if node not in result:
                        result.append(node)
        return result

    def output_arrays(self):
        """ Returns a list of output arrays that need to be returned from the
            SDFG. """
        result = []
        for state in self.nodes():
            for node in state.sink_nodes():
                if isinstance(node, nd.AccessNode):
                    if node not in result:
                        result.append(node)
        return result

    def save(self, filename: str, use_pickle=False, hash=None, exception=None, compress=False) -> Optional[str]:
        """ Save this SDFG to a file.
            :param filename: File name to save to.
            :param use_pickle: Use Python pickle as the SDFG format (default:
                               JSON).
            :param hash: By default, saves the hash if SDFG is JSON-serialized.
                         Otherwise, if True, saves the hash along with the SDFG.
            :param exception: If not None, stores error information along with
                              SDFG.
            :param compress: If True, uses gzip to compress the file upon saving.
            :return: The hash of the SDFG, or None if failed/not requested.
        """
        if compress:
            fileopen = lambda file, mode: gzip.open(file, mode + 't')
        else:
            fileopen = open

        try:
            os.makedirs(os.path.dirname(filename), exist_ok=True)
        except (FileNotFoundError, FileExistsError):
            pass

        if use_pickle:
            with fileopen(filename, "wb") as fp:
                symbolic.SympyAwarePickler(fp).dump(self)
            if hash is True:
                return self.hash_sdfg()
        else:
            hash = True if hash is None else hash
            with fileopen(filename, "w") as fp:
                json_output = self.to_json(hash=hash)
                if exception:
                    json_output['error'] = exception.to_json()
                dace.serialize.dump(json_output, fp)
            if hash and 'hash' in json_output['attributes']:
                return json_output['attributes']['hash']

        return None

    def view(self, filename=None):
        """View this sdfg in the system's HTML viewer
           :param filename: the filename to write the HTML to. If `None`, a temporary file will be created.
        """
        from dace.cli.sdfv import view
        view(self, filename=filename)

    @staticmethod
    def _from_file(fp: BinaryIO) -> 'SDFG':
        firstbyte = fp.read(1)
        fp.seek(0)
        if firstbyte == b'{':  # JSON file
            sdfg_json = json.load(fp)
            sdfg = SDFG.from_json(sdfg_json)
        else:  # Pickle
            sdfg = symbolic.SympyAwareUnpickler(fp).load()

        if not isinstance(sdfg, SDFG):
            raise TypeError("Loaded file is not an SDFG (loaded type: %s)" % type(sdfg).__name__)
        return sdfg

    @staticmethod
    def from_file(filename: str) -> 'SDFG':
        """ Constructs an SDFG from a file.
            :param filename: File name to load SDFG from.
            :return: An SDFG.
        """
        # Try compressed first. If fails, try uncompressed
        try:
            with gzip.open(filename, 'rb') as fp:
                return SDFG._from_file(fp)
        except OSError:
            pass
        with open(filename, "rb") as fp:
            return SDFG._from_file(fp)

    # Dynamic SDFG creation API
    ##############################
    def add_state(self, label=None, is_start_state=False) -> 'SDFGState':
        """ Adds a new SDFG state to this graph and returns it.
            :param label: State label.
            :param is_start_state: If True, resets SDFG starting state to this
                                   state.
            :return: A new SDFGState object.
        """
        if self._labels is None or len(self._labels) != self.number_of_nodes():
            self._labels = set(s.label for s in self.nodes())
        label = label or 'state'
        existing_labels = self._labels
        label = dt.find_new_name(label, existing_labels)
        state = SDFGState(label, self)
        self._labels.add(label)

        self.add_node(state, is_start_state=is_start_state)
        return state

    def add_state_before(self, state: 'SDFGState', label=None, is_start_state=False) -> 'SDFGState':
        """ Adds a new SDFG state before an existing state, reconnecting
            predecessors to it instead.
            :param state: The state to prepend the new state before.
            :param label: State label.
            :param is_start_state: If True, resets SDFG starting state to this
                                   state.
            :return: A new SDFGState object.
        """
        new_state = self.add_state(label, is_start_state)
        # Reconnect
        for e in self.in_edges(state):
            self.remove_edge(e)
            self.add_edge(e.src, new_state, e.data)
        # Add unconditional connection between the new state and the current
        self.add_edge(new_state, state, InterstateEdge())
        return new_state

    def add_state_after(self, state: 'SDFGState', label=None, is_start_state=False) -> 'SDFGState':
        """ Adds a new SDFG state after an existing state, reconnecting
            it to the successors instead.
            :param state: The state to append the new state after.
            :param label: State label.
            :param is_start_state: If True, resets SDFG starting state to this
                                   state.
            :return: A new SDFGState object.
        """
        new_state = self.add_state(label, is_start_state)
        # Reconnect
        for e in self.out_edges(state):
            self.remove_edge(e)
            self.add_edge(new_state, e.dst, e.data)
        # Add unconditional connection between the current and the new state
        self.add_edge(state, new_state, InterstateEdge())
        return new_state

    def _find_new_name(self, name: str):
        """ Tries to find a new name by adding an underscore and a number. """
        index = 0
        names = (self._arrays.keys() | self.constants_prop.keys() | self._pgrids.keys() | self._subarrays.keys()
                 | self._rdistrarrays.keys())
        while (name + ('_%d' % index)) in names:
            index += 1

        return name + ('_%d' % index)

    def find_new_constant(self, name: str):
        """
        Tries to find a new constant name by adding an underscore and a number.
        """
        constants = self.constants
        if name not in constants:
            return name

        index = 0
        while (name + ('_%d' % index)) in constants:
            index += 1

        return name + ('_%d' % index)

    def find_new_symbol(self, name: str):
        """
        Tries to find a new symbol name by adding an underscore and a number.
        """
        symbols = self.symbols
        if name not in symbols:
            return name

        index = 0
        while (name + ('_%d' % index)) in symbols:
            index += 1

        return name + ('_%d' % index)

    def add_array(self,
                  name: str,
                  shape,
                  dtype,
                  storage=dtypes.StorageType.Default,
                  location=None,
                  transient=False,
                  strides=None,
                  offset=None,
                  lifetime=dace.dtypes.AllocationLifetime.Scope,
                  debuginfo=None,
                  allow_conflicts=False,
                  total_size=None,
                  find_new_name=False,
                  alignment=0,
                  may_alias=False) -> Tuple[str, dt.Array]:
        """ Adds an array to the SDFG data descriptor store. """

        # convert strings to int if possible
        newshape = []
        for s in shape:
            try:
                newshape.append(int(s))
            except:
                newshape.append(dace.symbolic.pystr_to_symbolic(s))
        shape = newshape

        if isinstance(dtype, type) and dtype in dtypes._CONSTANT_TYPES[:-1]:
            dtype = dtypes.typeclass(dtype)

        desc = dt.Array(dtype,
                        shape,
                        storage=storage,
                        location=location,
                        allow_conflicts=allow_conflicts,
                        transient=transient,
                        strides=strides,
                        offset=offset,
                        lifetime=lifetime,
                        alignment=alignment,
                        debuginfo=debuginfo,
                        total_size=total_size,
                        may_alias=may_alias)

        return self.add_datadesc(name, desc, find_new_name=find_new_name), desc

    def add_view(self,
                 name: str,
                 shape,
                 dtype,
                 storage=dtypes.StorageType.Default,
                 strides=None,
                 offset=None,
                 debuginfo=None,
                 allow_conflicts=False,
                 total_size=None,
                 find_new_name=False,
                 alignment=0,
                 may_alias=False) -> Tuple[str, dt.View]:
        """ Adds a view to the SDFG data descriptor store. """

        # convert strings to int if possible
        newshape = []
        for s in shape:
            try:
                newshape.append(int(s))
            except:
                newshape.append(dace.symbolic.pystr_to_symbolic(s))
        shape = newshape

        if isinstance(dtype, type) and dtype in dtypes._CONSTANT_TYPES[:-1]:
            dtype = dtypes.typeclass(dtype)

        desc = dt.View(dtype,
                       shape,
                       storage=storage,
                       allow_conflicts=allow_conflicts,
                       transient=True,
                       strides=strides,
                       offset=offset,
                       lifetime=dtypes.AllocationLifetime.Scope,
                       alignment=alignment,
                       debuginfo=debuginfo,
                       total_size=total_size,
                       may_alias=may_alias)

        return self.add_datadesc(name, desc, find_new_name=find_new_name), desc

    def add_reference(self,
                      name: str,
                      shape,
                      dtype,
                      storage=dtypes.StorageType.Default,
                      strides=None,
                      offset=None,
                      debuginfo=None,
                      allow_conflicts=False,
                      total_size=None,
                      find_new_name=False,
                      alignment=0,
                      may_alias=False) -> Tuple[str, dt.Reference]:
        """ Adds a reference to the SDFG data descriptor store. """

        # convert strings to int if possible
        newshape = []
        for s in shape:
            try:
                newshape.append(int(s))
            except:
                newshape.append(dace.symbolic.pystr_to_symbolic(s))
        shape = newshape

        if isinstance(dtype, type) and dtype in dtypes._CONSTANT_TYPES[:-1]:
            dtype = dtypes.typeclass(dtype)

        desc = dt.Reference(dtype,
                            shape,
                            storage=storage,
                            allow_conflicts=allow_conflicts,
                            transient=True,
                            strides=strides,
                            offset=offset,
                            lifetime=dtypes.AllocationLifetime.Scope,
                            alignment=alignment,
                            debuginfo=debuginfo,
                            total_size=total_size,
                            may_alias=may_alias)

        return self.add_datadesc(name, desc, find_new_name=find_new_name), desc

    def add_stream(self,
                   name: str,
                   dtype,
                   buffer_size=1,
                   shape=(1, ),
                   storage=dtypes.StorageType.Default,
                   transient=False,
                   offset=None,
                   lifetime=dace.dtypes.AllocationLifetime.Scope,
                   debuginfo=None,
                   find_new_name=False) -> Tuple[str, dt.Stream]:
        """ Adds a stream to the SDFG data descriptor store. """

        # Convert to int if possible, otherwise to symbolic
        _shape = []
        for s in shape:
            try:
                _shape.append(int(s))
            except:
                _shape.append(dace.symbolic.pystr_to_symbolic(s))
        shape = _shape

        if isinstance(dtype, type) and dtype in dtypes._CONSTANT_TYPES[:-1]:
            dtype = dtypes.typeclass(dtype)

        desc = dt.Stream(
            dtype=dtype,
            buffer_size=buffer_size,
            shape=shape,
            storage=storage,
            transient=transient,
            offset=offset,
            lifetime=lifetime,
            debuginfo=debuginfo,
        )

        return self.add_datadesc(name, desc, find_new_name=find_new_name), desc

    def add_scalar(self,
                   name: str,
                   dtype,
                   storage=dtypes.StorageType.Default,
                   transient=False,
                   lifetime=dace.dtypes.AllocationLifetime.Scope,
                   debuginfo=None,
                   find_new_name=False) -> Tuple[str, dt.Scalar]:
        """ Adds a scalar to the SDFG data descriptor store. """

        if isinstance(dtype, type) and dtype in dtypes._CONSTANT_TYPES[:-1]:
            dtype = dtypes.typeclass(dtype)

        desc = dt.Scalar(
            dtype,
            storage=storage,
            transient=transient,
            lifetime=lifetime,
            debuginfo=debuginfo,
        )

        return self.add_datadesc(name, desc, find_new_name=find_new_name), desc

    def add_transient(self,
                      name,
                      shape,
                      dtype,
                      storage=dtypes.StorageType.Default,
                      location=None,
                      strides=None,
                      offset=None,
                      lifetime=dace.dtypes.AllocationLifetime.Scope,
                      debuginfo=None,
                      allow_conflicts=False,
                      total_size=None,
                      find_new_name=False,
                      alignment=0,
                      may_alias=False) -> Tuple[str, dt.Array]:
        """ Convenience function to add a transient array to the data
            descriptor store. """
        return self.add_array(name,
                              shape,
                              dtype,
                              storage=storage,
                              location=location,
                              transient=True,
                              strides=strides,
                              offset=offset,
                              lifetime=lifetime,
                              debuginfo=debuginfo,
                              allow_conflicts=allow_conflicts,
                              total_size=total_size,
                              alignment=alignment,
                              may_alias=may_alias,
                              find_new_name=find_new_name)

    def temp_data_name(self):
        """ Returns a temporary data descriptor name that can be used in this SDFG. """

        name = '__tmp%d' % self._temp_transients
        while name in self._arrays:
            self._temp_transients += 1
            name = '__tmp%d' % self._temp_transients
        self._temp_transients += 1

        return name

    def add_temp_transient(self,
                           shape,
                           dtype,
                           storage=dtypes.StorageType.Default,
                           location=None,
                           strides=None,
                           offset=None,
                           lifetime=dace.dtypes.AllocationLifetime.Scope,
                           debuginfo=None,
                           allow_conflicts=False,
                           total_size=None,
                           alignment=0,
                           may_alias=False):
        """ Convenience function to add a transient array with a temporary name to the data
            descriptor store. """
        return self.add_array(self.temp_data_name(),
                              shape,
                              dtype,
                              storage=storage,
                              location=location,
                              transient=True,
                              strides=strides,
                              offset=offset,
                              lifetime=lifetime,
                              alignment=alignment,
                              debuginfo=debuginfo,
                              allow_conflicts=allow_conflicts,
                              total_size=total_size,
                              may_alias=may_alias)

    def add_temp_transient_like(self, desc: Union[dt.Array, dt.Scalar], dtype=None, debuginfo=None):
        """ Convenience function to add a transient array with a temporary name to the data
            descriptor store. """
        debuginfo = debuginfo or desc.debuginfo
        dtype = dtype or desc.dtype
        newdesc = desc.clone()
        newdesc.dtype = dtype
        newdesc.transient = True
        newdesc.debuginfo = debuginfo
        return self.add_datadesc(self.temp_data_name(), newdesc), newdesc

    def add_datadesc(self, name: str, datadesc: dt.Data, find_new_name=False) -> str:
        """ Adds an existing data descriptor to the SDFG array store.
            :param name: Name to use.
            :param datadesc: Data descriptor to add.
            :param find_new_name: If True and data descriptor with this name
                                  exists, finds a new name to add.
            :return: Name of the new data descriptor
        """
        if not isinstance(name, str):
            raise TypeError("Data descriptor name must be a string. Got %s" % type(name).__name__)
        # If exists, fail
        if name in self._arrays:
            if find_new_name:
                name = self._find_new_name(name)
            else:
                raise NameError('Array or Stream with name "%s" already exists ' "in SDFG" % name)
        self._arrays[name] = datadesc

        # Add free symbols to the SDFG global symbol storage
        for sym in datadesc.free_symbols:
            if sym.name not in self.symbols:
                self.add_symbol(sym.name, sym.dtype)

        return name

    def add_pgrid(self,
                  shape: ShapeType = None,
                  parent_grid: str = None,
                  color: Sequence[Union[Integral, bool]] = None,
                  exact_grid: RankType = None,
                  root: RankType = 0):
        """ Adds a process-grid to the process-grid descriptor store.
            For more details on process-grids, please read the documentation of the ProcessGrid class.
            :param shape: Shape of the process-grid (see `dims` parameter of [MPI_Cart_create](https://www.mpich.org/static/docs/latest/www3/MPI_Cart_create.html)), e.g., [2, 3, 3].
            :param parent_grid: Parent process-grid (similar to the `comm` parameter of [MPI_Cart_sub](https://www.mpich.org/static/docs/v3.2/www3/MPI_Cart_sub.html)).
            :param color: The i-th entry specifies whether the i-th dimension is kept in the sub-grid or is dropped (see `remain_dims` input of [MPI_Cart_sub](https://www.mpich.org/static/docs/v3.2/www3/MPI_Cart_sub.html)).
            :param exact_grid: If set then, out of all the sub-grids created, only the one that contains the rank with id `exact_grid` will be utilized for collective communication.
            :param root: Root rank (used for collective communication).
            :return: Name of the new process-grid descriptor.
        """

        if not (shape or parent_grid):
            raise ValueError("Process-grid must either have its shape defined or be linked to a parent-grid.")

        # convert strings to int if possible
        shape = shape or []
        newshape = []
        for s in shape:
            try:
                newshape.append(int(s))
            except:
                newshape.append(dace.symbolic.pystr_to_symbolic(s))
        shape = newshape

        grid_name = self._find_new_name('__pgrid')
        is_subgrid = (parent_grid is not None)
        if parent_grid and isinstance(parent_grid, str):
            parent_grid = self._pgrids[parent_grid]

        self._pgrids[grid_name] = ProcessGrid(grid_name, is_subgrid, shape, parent_grid, color, exact_grid, root)

        self.append_init_code(self._pgrids[grid_name].init_code())
        self.append_exit_code(self._pgrids[grid_name].exit_code())

        return grid_name

    def add_subarray(self,
                     dtype: dtypes.typeclass,
                     shape: ShapeType,
                     subshape: ShapeType,
                     pgrid: str = None,
                     correspondence: Sequence[Integral] = None):
        """ Adds a sub-array to the sub-array descriptor store.
            For more details on sub-arrays, please read the documentation of the SubArray class.
            :param dtype: Datatype of the array (see `oldtype` parameter of [MPI_Type_create_subarray](https://www.mpich.org/static/docs/v3.2/www3/MPI_Type_create_subarray.html)).
            :param shape: Shape of the sub-array (see `array_of_sizes` parameter of [MPI_Type_create_subarray](https://www.mpich.org/static/docs/v3.2/www3/MPI_Type_create_subarray.html)).
            :param subshape: Sub-shape of the sub-array (see `array_of_subsizes` parameter of [MPI_Type_create_subarray](https://www.mpich.org/static/docs/v3.2/www3/MPI_Type_create_subarray.html)).
            :param pgrid: Process-grid used for collective scatter/gather operations.
            :param correspondence: Matching among array dimensions and process-grid dimensions.
            :return: Name of the new sub-array descriptor.
        """

        # convert strings to int if possible
        shape = shape or []
        newshape = []
        for s in shape:
            try:
                newshape.append(int(s))
            except:
                newshape.append(dace.symbolic.pystr_to_symbolic(s))
        shape = newshape
        subshape = subshape or []
        newshape = []
        for s in subshape:
            try:
                newshape.append(int(s))
            except:
                newshape.append(dace.symbolic.pystr_to_symbolic(s))
        subshape = newshape

        subarray_name = self._find_new_name('__subarray')
        self._subarrays[subarray_name] = SubArray(subarray_name, dtype, shape, subshape, pgrid, correspondence)

        self.append_init_code(self._subarrays[subarray_name].init_code())
        self.append_exit_code(self._subarrays[subarray_name].exit_code())

        return subarray_name

    def add_rdistrarray(self, array_a: str, array_b: str):
        """ Adds a sub-array redistribution to the sub-array redistribution descriptor store.
            For more details on redistributions, please read the documentation of the RedistrArray class.
            :param array_a: Input sub-array descriptor.
            :param array_b: Output sub-array descriptor.
            :return: Name of the new redistribution descriptor.
        """

        rdistrarray_name = self._find_new_name('__rdistrarray')
        self._rdistrarrays[rdistrarray_name] = RedistrArray(rdistrarray_name, array_a, array_b)
        self.append_init_code(self._rdistrarrays[rdistrarray_name].init_code(self))
        self.append_exit_code(self._rdistrarrays[rdistrarray_name].exit_code(self))
        return rdistrarray_name

    def add_loop(
        self,
        before_state,
        loop_state,
        after_state,
        loop_var: str,
        initialize_expr: str,
        condition_expr: str,
        increment_expr: str,
        loop_end_state=None,
    ):
        """ Helper function that adds a looping state machine around a
            given state (or sequence of states).
            :param before_state: The state after which the loop should
                                 begin, or None if the loop is the first
                                 state (creates an empty state).
            :param loop_state: The state that begins the loop. See also
                               `loop_end_state` if the loop is multi-state.
            :param after_state: The state that should be invoked after
                                the loop ends, or None if the program
                                should terminate (creates an empty state).
            :param loop_var: A name of an inter-state variable to use
                             for the loop. If None, `initialize_expr`
                             and `increment_expr` must be None.
            :param initialize_expr: A string expression that is assigned
                                    to `loop_var` before the loop begins.
                                    If None, does not define an expression.
            :param condition_expr: A string condition that occurs every
                                   loop iteration. If None, loops forever
                                   (undefined behavior).
            :param increment_expr: A string expression that is assigned to
                                   `loop_var` after every loop iteration.
                                    If None, does not define an expression.
            :param loop_end_state: If the loop wraps multiple states, the
                                   state where the loop iteration ends.
                                   If None, sets the end state to
                                   `loop_state` as well.
            :return: A 3-tuple of (`before_state`, generated loop guard state,
                                   `after_state`).
        """
        from dace.frontend.python.astutils import negate_expr  # Avoid import loops

        # Argument checks
        if loop_var is None and (initialize_expr or increment_expr):
<<<<<<< HEAD
            raise ValueError("Cannot initalize or increment an empty loop" " variable")
=======
            raise ValueError("Cannot initalize or increment an empty loop variable")
>>>>>>> e891a184

        # Handling empty states
        if loop_end_state is None:
            loop_end_state = loop_state
        if before_state is None:
            before_state = self.add_state()
        if after_state is None:
            after_state = self.add_state()

        # Create guard state
        guard = self.add_state("guard")

        # Loop initialization
        init = None if initialize_expr is None else {loop_var: initialize_expr}
        self.add_edge(before_state, guard, InterstateEdge(assignments=init))

        # Loop condition
        if condition_expr:
            cond_ast = CodeBlock(condition_expr).code
        else:
            cond_ast = CodeBlock('True').code
        self.add_edge(guard, loop_state, InterstateEdge(cond_ast))
        self.add_edge(guard, after_state, InterstateEdge(negate_expr(cond_ast)))

        # Loop incrementation
        incr = None if increment_expr is None else {loop_var: increment_expr}
        self.add_edge(loop_end_state, guard, InterstateEdge(assignments=incr))

        return before_state, guard, after_state

    # SDFG queries
    ##############################

    def find_state(self, state_id_or_label):
        """ Finds a state according to its ID (if integer is provided) or
            label (if string is provided).

            :param state_id_or_label: State ID (if int) or label (if str).
            :return: An SDFGState object.
        """

        if isinstance(state_id_or_label, str):
            for s in self.nodes():
                if s.label == state_id_or_label:
                    return s
            raise LookupError("State %s not found" % state_id_or_label)
        elif isinstance(state_id_or_label, int):
            return self.nodes()[state_id_or_label]
        else:
            raise TypeError("state_id_or_label is not an int nor string: {}".format(state_id_or_label))

    def specialize(self, symbols: Dict[str, Any]):
        """ Sets symbolic values in this SDFG to constants.
            :param symbols: Values to specialize.
        """
        # Set symbol values to add
        syms = {
            # If symbols are passed, extract the value. If constants are
            # passed, use them directly.
            name: val.get() if isinstance(val, dace.symbolic.symbol) else val
            for name, val in symbols.items()
        }

        # Update constants
        for k, v in syms.items():
            self.add_constant(str(k), v)

    def optimize(self, optimizer=None) -> 'SDFG':
        """
        Optimize an SDFG using the CLI or external hooks.
        :param optimizer: If defines a valid class name, it will be called
                          during compilation to transform the SDFG as
                          necessary. If None, uses configuration setting.
        :return: An SDFG (returns self if optimizer is in place)
        """
        # Fill in scope entry/exit connectors
        self.fill_scope_connectors()

        optclass = _get_optimizer_class(optimizer)
        if optclass is not None:
            # Propagate memlets in the graph
            if self._propagate:
                propagate_memlets_sdfg(self)

            opt = optclass(self)
            sdfg = opt.optimize()
        else:
            sdfg = self

        sdfg.save(os.path.join('_dacegraphs', 'program.sdfg'))
        return sdfg

    def is_loaded(self) -> bool:
        """
        Returns True if the SDFG binary is already loaded in the current
        process.
        """
        # Avoid import loops
        from dace.codegen import compiled_sdfg as cs, compiler

        binary_filename = compiler.get_binary_name(self.build_folder, self.name)
        dll = cs.ReloadableDLL(binary_filename, self.name)
        return dll.is_loaded()

    def compile(self, output_file=None, validate=True) -> \
            'dace.codegen.compiler.CompiledSDFG':
        """ Compiles a runnable binary from this SDFG.
            :param output_file: If not None, copies the output library file to
                                the specified path.
            :param validate: If True, validates the SDFG prior to generating
                             code.
            :return: A callable CompiledSDFG object.
        """

        # Importing these outside creates an import loop
        from dace.codegen import codegen, compiler

        # Compute build folder path before running codegen
        build_folder = self.build_folder

        if Config.get_bool('compiler', 'use_cache'):
            # Try to see if a cached version of the binary exists
            binary_filename = compiler.get_binary_name(build_folder, self.name)
            if os.path.isfile(binary_filename):
                return compiler.load_from_file(self, binary_filename)

        ############################
        # DaCe Compilation Process #

        # Clone SDFG as the other modules may modify its contents
        sdfg = copy.deepcopy(self)
        # Fix the build folder name on the copied SDFG to avoid it changing
        # if the codegen modifies the SDFG (thereby changing its hash)
        sdfg.build_folder = build_folder

        # Rename SDFG to avoid runtime issues with clashing names
        index = 0
        while sdfg.is_loaded():
            sdfg._name = f'{self._name}_{index}'
            index += 1
        if self.name != sdfg.name:
            warnings.warn('SDFG "%s" is already loaded by another object, '
                          'recompiling under a different name.' % self.name)

        try:
            # Fill in scope entry/exit connectors
            sdfg.fill_scope_connectors()

            # Generate code for the program by traversing the SDFG state by state
            program_objects = codegen.generate_code(sdfg, validate=validate)
        except Exception:
            self.save(os.path.join('_dacegraphs', 'failing.sdfg'))
            raise

        # Generate the program folder and write the source files
        program_folder = compiler.generate_program_folder(sdfg, program_objects, build_folder)

        # Compile the code and get the shared library path
        shared_library = compiler.configure_and_compile(program_folder, sdfg.name)

        # If provided, save output to path or filename
        if output_file is not None:
            if os.path.isdir(output_file):
                output_file = os.path.join(output_file, os.path.basename(shared_library))
            shutil.copyfile(shared_library, output_file)

        # Ensure that an SDFG link file is created along with the SDFG, linking
        # it to the generating code and storing command line arguments that
        # were provided.
        if sys.argv is not None and len(sys.argv) > 0:
            os.makedirs(build_folder, exist_ok=True)
            with open(os.path.join(build_folder, 'program.sdfgl'), 'w') as launchfiles_file:
                launchfiles_file.write('name,SDFG_intermediate,SDFG,source,' +
                                       ','.join(['argv_' + str(i) for i in range(len(sys.argv))]) + '\n')
                launchfiles_file.write(sdfg.name + ',' + os.path.abspath(os.path.join(build_folder, 'program.sdfg')) +
                                       ',' + os.path.abspath(os.path.join('_dacegraphs', 'program.sdfg')) + ',' +
                                       os.path.abspath(sys.argv[0]) + ',' + ','.join([str(el) for el in sys.argv]))

        # Get the function handle
        return compiler.get_program_handle(shared_library, sdfg)

    def argument_typecheck(self, args, kwargs, types_only=False):
        """ Checks if arguments and keyword arguments match the SDFG
            types. Raises RuntimeError otherwise.

            :raise RuntimeError: Argument count mismatch.
            :raise TypeError: Argument type mismatch.
            :raise NotImplementedError: Unsupported argument type.
        """
        expected_args = self.arglist()

        # Omit return values from arguments
        expected_args = collections.OrderedDict([(k, v) for k, v in expected_args.items()
                                                 if not k.startswith('__return')])
        kwargs = {k: v for k, v in kwargs.items() if not k.startswith('__return')}

        num_args_passed = len(args) + len(kwargs)
        num_args_expected = len(expected_args)
        if num_args_passed < num_args_expected:
            expected_kwargs = list(expected_args.keys())[len(args):]
            missing_args = [k for k in expected_kwargs if k not in kwargs]
            raise RuntimeError("Missing arguments to SDFG: '%s'" % (', '.join(missing_args)))
        elif num_args_passed > num_args_expected:
            unnecessary_args = []
            extra_args = len(args) - len(expected_args)
            if extra_args > 0:
                unnecessary_args.extend('Argument #%d' % (i + len(expected_args) + 1) for i in range(extra_args))
                unnecessary_args.extend(kwargs.keys())
            else:
                unnecessary_args = [k for k in kwargs.keys() if k not in expected_args]
<<<<<<< HEAD
            raise RuntimeError("Too many arguments to SDFG. Unnecessary " "arguments: %s" % ', '.join(unnecessary_args))
=======
            raise RuntimeError("Too many arguments to SDFG. Unnecessary arguments: %s" % ', '.join(unnecessary_args))
>>>>>>> e891a184
        positional_args = list(args)
        for i, arg in enumerate(expected_args):
            expected = expected_args[arg]
            if i < len(positional_args):
                passed = positional_args[i]
            else:
                if arg not in kwargs:
                    raise RuntimeError("Missing argument to DaCe program: {}".format(arg))
                passed = kwargs[arg]
            if types_only:
                desc = dt.create_datadescriptor(passed)
                if not expected.is_equivalent(desc):
<<<<<<< HEAD
                    raise TypeError("Type mismatch for argument: " "expected %s, got %s" % (expected, desc))
=======
                    raise TypeError("Type mismatch for argument: expected %s, got %s" % (expected, desc))
>>>>>>> e891a184
                else:
                    continue
            if isinstance(expected, dace.data.Array):
                if not dtypes.is_array(passed):
                    raise TypeError("Type mismatch for argument {}: "
                                    "expected array type, got {}".format(arg, type(passed)))
            elif (isinstance(expected, dace.data.Scalar) or isinstance(expected, dace.dtypes.typeclass)):
                if (not dtypes.isconstant(passed) and not isinstance(passed, dace.symbolic.symbol)):
                    raise TypeError("Type mismatch for argument {}: "
                                    "expected scalar type, got {}".format(arg, type(passed)))
            elif isinstance(expected, dace.data.Stream):
                if not isinstance(passed, dace.dtypes.stream):
                    raise TypeError("Type mismatch for argument {}: "
                                    "expected stream type, got {}".format(arg, type(passed)))
            else:
                raise NotImplementedError("Type checking not implemented for type {} (argument "
                                          "{})".format(type(expected).__name__, arg))

    def __call__(self, *args, **kwargs):
        """ Invokes an SDFG, generating and compiling code if necessary. """
        if Config.get_bool('optimizer', 'transform_on_call'):
            sdfg = self.optimize()
        else:
            sdfg = self

        binaryobj = sdfg.compile()

        # Verify passed arguments (unless disabled by the user)
        if dace.config.Config.get_bool("execution", "general", "check_args"):
            sdfg.argument_typecheck(args, kwargs)
        return binaryobj(*args, **kwargs)

    def fill_scope_connectors(self):
        """ Fills missing scope connectors (i.e., "IN_#"/"OUT_#" on entry/exit
            nodes) according to data on the memlets. """
        for state in self.nodes():
            state.fill_scope_connectors()

    def predecessor_state_transitions(self, state):
        """ Yields paths (lists of edges) that the SDFG can pass through
            before computing the given state. """
        return self.bfs_edges(state, reverse=True)

    def predecessor_states(self, state):
        """ Returns a list of unique states that the SDFG can pass through
            before computing the given state. """
        return (e.src for e in self.bfs_edges(state, reverse=True))

    def validate(self) -> None:
        validate_sdfg(self)

    def is_valid(self) -> bool:
        """ Returns True if the SDFG is verified correctly (using `validate`).
        """
        try:
            self.validate()
        except InvalidSDFGError:
            return False
        return True

    def apply_strict_transformations(self, validate=True, validate_all=False):
        """
        This method is DEPRECATED in favor of ``simplify``.
        Applies safe transformations (that will surely increase the
        performance) on the SDFG. For example, this fuses redundant states
        (safely) and removes redundant arrays.

        B{Note:} This is an in-place operation on the SDFG.
        """
        warnings.warn('SDFG.apply_strict_transformations is deprecated, use SDFG.simplify instead.', DeprecationWarning)
        return self.simplify(validate, validate_all)

    def simplify(self, validate=True, validate_all=False):
        """ Applies safe transformations (that will surely increase the
            performance) on the SDFG. For example, this fuses redundant states
            (safely) and removes redundant arrays.

            B{Note:} This is an in-place operation on the SDFG.
        """
        # These are imported in order to update the transformation registry
        from dace.transformation import dataflow, interstate
        from dace.transformation.dataflow import RedundantReadSlice, RedundantWriteSlice
        from dace.sdfg import utils as sdutil
        # This is imported here to avoid an import loop
        from dace.transformation.transformation import simplification_transformations

        # First step is to apply multi-state inline, before any state fusion can
        # occur
        sdutil.inline_sdfgs(self, multistate=True)
        if validate_all:
            self.validate()
        sdutil.fuse_states(self)

        self.apply_transformations_repeated([RedundantReadSlice, RedundantWriteSlice],
                                            validate=validate,
                                            permissive=False,
                                            validate_all=validate_all)
        self.apply_transformations_repeated(simplification_transformations(),
                                            validate=validate,
                                            permissive=False,
                                            validate_all=validate_all)

    def _initialize_transformations_from_type(
        self,
        xforms: Union[Type, List[Type], 'dace.transformation.PatternTransformation'],
        options: Union[Dict[str, Any], List[Dict[str, Any]], None] = None
    ) -> List['dace.transformation.PatternTransformation']:
        """
        Initializes given pattern-matching transformations with the options given.
        This method receives different formats and makes one kind of output.

        :param xforms: One or more PatternTransformation objects or classes.
        :param options: Zero or more transformation initialization option dictionaries.
        :return: List of PatternTransformation objects inititalized with their properties.
        """
        from dace.transformation import PatternTransformation  # Avoid import loops

        if isinstance(xforms, (PatternTransformation, type)):
            xforms = [xforms]
        if isinstance(options, dict):
            options = [options]
        options = options or [dict() for _ in xforms]

        if len(options) != len(xforms):
            raise ValueError('Length of options and transformations mismatch')

        result: List[PatternTransformation] = []
        for xftype, opts in zip(xforms, options):
            if isinstance(xftype, PatternTransformation):
                # Object was given, use as-is
                result.append(xftype)
            else:
                # Class was given, initialize
                opts = opts or {}
                try:
                    result.append(xftype(**opts))
                except TypeError:
                    # Backwards compatibility, transformation does not support ctor arguments
                    t = xftype()
                    # Set manually
                    for oname, oval in opts.items():
                        setattr(t, oname, oval)
                    result.append(t)

        return result

    def apply_transformations(self,
                              xforms: Union[Type, List[Type]],
                              options: Optional[Union[Dict[str, Any], List[Dict[str, Any]]]] = None,
                              validate: bool = True,
                              validate_all: bool = False,
                              permissive: bool = False,
                              states: Optional[List[Any]] = None,
                              print_report: Optional[bool] = None) -> int:
        """ This function applies a transformation or a sequence thereof
            consecutively. Operates in-place.

            :param xforms: A PatternTransformation class or a sequence.
            :param options: An optional dictionary (or sequence of dictionaries)
                            to modify transformation parameters.
            :param validate: If True, validates after all transformations.
            :param validate_all: If True, validates after every transformation.
            :param permissive: If True, operates in permissive mode.
            :param states: If not None, specifies a subset of states to
                           apply transformations on.
            :param print_report: Whether to show debug prints or not (None if
                                 the DaCe config option 'debugprint' should
                                 apply)
            :return: Number of transformations applied.

            Examples::

                      # Applies MapTiling, then MapFusion, followed by
                      # GPUTransformSDFG, specifying parameters only for the
                      # first transformation.
                      sdfg.apply_transformations(
                        [MapTiling, MapFusion, GPUTransformSDFG],
                        options=[{'tile_size': 16}, {}, {}])
        """
        from dace.transformation.passes.pattern_matching import PatternMatchAndApply  # Avoid import loops

        xforms = self._initialize_transformations_from_type(xforms, options)

        pazz = PatternMatchAndApply(xforms,
                                    permissive=permissive,
                                    validate=validate,
                                    validate_all=validate_all,
                                    states=states,
                                    print_report=print_report)
        results = pazz.apply_pass(self, {})

        # Return number of transformations applied
        if results is None:
            return 0
        return sum(len(v) for v in results.values())

    def apply_transformations_repeated(self,
                                       xforms: Union[Type, List[Type]],
                                       options: Optional[Union[Dict[str, Any], List[Dict[str, Any]]]] = None,
                                       validate: bool = True,
                                       validate_all: bool = False,
                                       permissive: bool = False,
                                       states: Optional[List[Any]] = None,
                                       print_report: Optional[bool] = None,
                                       order_by_transformation: bool = True,
                                       progress: Optional[bool] = None) -> int:
        """ This function repeatedly applies a transformation or a set of
            (unique) transformations until none can be found. Operates in-place.

            :param xforms: A PatternTransformation class or a set thereof.
            :param options: An optional dictionary (or sequence of dictionaries)
                            to modify transformation parameters.
            :param validate: If True, validates after all transformations.
            :param validate_all: If True, validates after every transformation.
            :param permissive: If True, operates in permissive mode.
            :param states: If not None, specifies a subset of states to
                           apply transformations on.
            :param print_report: Whether to show debug prints or not (None if
                                 the DaCe config option 'debugprint' should
                                 apply).
            :param order_by_transformation: Try to apply transformations ordered
                                            by class rather than SDFG.
            :param progress: If True, prints every intermediate transformation
                             applied. If False, never prints anything. If None
                             (default), prints only after 5 seconds of
                             transformations.
            :return: Number of transformations applied.

            Examples::

                    # Applies InlineSDFG until no more subgraphs can be inlined
                    sdfg.apply_transformations_repeated(InlineSDFG)
        """
        from dace.transformation.passes.pattern_matching import PatternMatchAndApplyRepeated

        xforms = self._initialize_transformations_from_type(xforms, options)

        pazz = PatternMatchAndApplyRepeated(xforms, permissive, validate, validate_all, states, print_report, progress,
                                            order_by_transformation)
        results = pazz.apply_pass(self, {})

        # Return number of transformations applied
        if results is None:
            return 0
        return sum(len(v) for v in results.values())

    def apply_transformations_once_everywhere(self,
                                              xforms: Union[Type, List[Type]],
                                              options: Optional[Union[Dict[str, Any], List[Dict[str, Any]]]] = None,
                                              validate: bool = True,
                                              validate_all: bool = False,
                                              permissive: bool = False,
                                              states: Optional[List[Any]] = None,
                                              print_report: Optional[bool] = None,
                                              order_by_transformation: bool = True,
                                              progress: Optional[bool] = None) -> int:
        """ 
        This function applies a transformation or a set of (unique) transformations
        until throughout the entire SDFG once. Operates in-place.

            :param xforms: A PatternTransformation class or a set thereof.
            :param options: An optional dictionary (or sequence of dictionaries)
                            to modify transformation parameters.
            :param validate: If True, validates after all transformations.
            :param validate_all: If True, validates after every transformation.
            :param permissive: If True, operates in permissive mode.
            :param states: If not None, specifies a subset of states to
                           apply transformations on.
            :param print_report: Whether to show debug prints or not (None if
                                 the DaCe config option 'debugprint' should
                                 apply).
            :param order_by_transformation: Try to apply transformations ordered
                                            by class rather than SDFG.
            :param progress: If True, prints every intermediate transformation
                             applied. If False, never prints anything. If None
                             (default), prints only after 5 seconds of
                             transformations.
            :return: Number of transformations applied.

            Examples::

                    # Tiles all maps once
                    sdfg.apply_transformations_once_everywhere(MapTiling, options=dict(tile_size=16))
        """
        from dace.transformation.passes.pattern_matching import PatternApplyOnceEverywhere

        xforms = self._initialize_transformations_from_type(xforms, options)

        pazz = PatternApplyOnceEverywhere(xforms, permissive, validate, validate_all, states, print_report, progress,
                                          order_by_transformation)
        results = pazz.apply_pass(self, {})

        # Return number of transformations applied
        if results is None:
            return 0
        return sum(len(v) for v in results.values())

    def apply_gpu_transformations(self,
                                  states=None,
                                  validate=True,
                                  validate_all=False,
                                  permissive=False,
                                  sequential_innermaps=True,
                                  register_transients=True):
        """ Applies a series of transformations on the SDFG for it to
            generate GPU code.
            :param sequential_innermaps: Make all internal maps Sequential.
            :param register_transients: Make all transients inside GPU maps registers.
            :note: It is recommended to apply redundant array removal
            transformation after this transformation. Alternatively,
            you can simplify() after this transformation.
            :note: This is an in-place operation on the SDFG.
        """
        # Avoiding import loops
        from dace.transformation.interstate import GPUTransformSDFG

        self.apply_transformations(GPUTransformSDFG,
                                   options=dict(sequential_innermaps=sequential_innermaps,
                                                register_trans=register_transients),
                                   validate=validate,
                                   validate_all=validate_all,
                                   permissive=permissive,
                                   states=states)

    def apply_fpga_transformations(self, states=None, validate=True, validate_all=False, permissive=False):
        """ Applies a series of transformations on the SDFG for it to
            generate FPGA code.

            :note: This is an in-place operation on the SDFG.
        """
        # Avoiding import loops
        from dace.transformation.interstate import FPGATransformSDFG

        self.apply_transformations(FPGATransformSDFG,
                                   validate=validate,
                                   validate_all=validate_all,
                                   permissive=permissive,
                                   states=states)

    def expand_library_nodes(self, recursive=True):
        """
        Recursively expand all unexpanded library nodes in the SDFG,
        resulting in a "pure" SDFG that the code generator can handle.
        :param recursive: If True, expands all library nodes recursively,
                          including library nodes that expand to library nodes.
        """

        states = list(self.states())
        while len(states) > 0:
            state = states.pop()
            expanded_something = False
            for node in list(state.nodes()):  # Make sure we have a copy
                if isinstance(node, nd.NestedSDFG):
                    node.sdfg.expand_library_nodes()  # Call recursively
                elif isinstance(node, nd.LibraryNode):
                    impl_name = node.expand(self, state)
                    if Config.get_bool('debugprint'):
                        print('Automatically expanded library node \"{}\" with '
                              'implementation \"{}\".'.format(str(node), impl_name))
                    # We made a copy of the original list of nodes, so we keep
                    # iterating even though this list has now changed
                    if recursive:
                        expanded_something = True
            if expanded_something:
                states.append(state)  # Nodes have changed. Check state again

    def generate_code(self):
        """ Generates code from this SDFG and returns it.
            :return: A list of `CodeObject` objects containing the generated
                      code of different files and languages.
        """

        # Import loop "fix"
        from dace.codegen import codegen

        ################################
        # DaCe Code Generation Process #
        sdfg = copy.deepcopy(self)

        # Fill in scope entry/exit connectors
        sdfg.fill_scope_connectors()

        # Generate code for the program by traversing the SDFG state by state
        program_code = codegen.generate_code(sdfg)

        return program_code

    def make_array_memlet(self, array: str):
        """Convenience method to generate a Memlet that transfers a full array.

           :param array: the name of the array
           :return: a Memlet that fully transfers array
        """
        return dace.Memlet.from_array(array, self.arrays[array])


def _get_optimizer_class(class_override):
    """ Imports and returns a class string defined in the configuration
        (under "optimizer.interface") or overridden in the input
        class_override argument. Empty string, False, or failure to find the
        class skips the process.

        :note: This method uses pydoc to locate the class.
    """
    clazz = class_override
    if class_override is None:
        clazz = Config.get("optimizer", "interface")

    if clazz == "" or clazz is False or str(clazz).strip() == "":
        return None

    result = locate(clazz)
    if result is None:
        warnings.warn('Optimizer interface class "%s" not found' % clazz)

    return result<|MERGE_RESOLUTION|>--- conflicted
+++ resolved
@@ -1980,11 +1980,7 @@
 
         # Argument checks
         if loop_var is None and (initialize_expr or increment_expr):
-<<<<<<< HEAD
-            raise ValueError("Cannot initalize or increment an empty loop" " variable")
-=======
             raise ValueError("Cannot initalize or increment an empty loop variable")
->>>>>>> e891a184
 
         # Handling empty states
         if loop_end_state is None:
@@ -2195,11 +2191,7 @@
                 unnecessary_args.extend(kwargs.keys())
             else:
                 unnecessary_args = [k for k in kwargs.keys() if k not in expected_args]
-<<<<<<< HEAD
-            raise RuntimeError("Too many arguments to SDFG. Unnecessary " "arguments: %s" % ', '.join(unnecessary_args))
-=======
             raise RuntimeError("Too many arguments to SDFG. Unnecessary arguments: %s" % ', '.join(unnecessary_args))
->>>>>>> e891a184
         positional_args = list(args)
         for i, arg in enumerate(expected_args):
             expected = expected_args[arg]
@@ -2212,11 +2204,7 @@
             if types_only:
                 desc = dt.create_datadescriptor(passed)
                 if not expected.is_equivalent(desc):
-<<<<<<< HEAD
-                    raise TypeError("Type mismatch for argument: " "expected %s, got %s" % (expected, desc))
-=======
                     raise TypeError("Type mismatch for argument: expected %s, got %s" % (expected, desc))
->>>>>>> e891a184
                 else:
                     continue
             if isinstance(expected, dace.data.Array):
