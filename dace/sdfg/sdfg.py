--- conflicted
+++ resolved
@@ -214,9 +214,6 @@
     @property
     def free_symbols(self) -> Set[str]:
         """ Returns a set of symbols used in this edge's properties. """
-<<<<<<< HEAD
-        return self.read_symbols() - set(self.assignments.keys())
-=======
         # NOTE: The former algorithm for computing an edge's free symbols was:
         #       `self.read_symbols() - set(self.assignments.keys())`
         #       The issue with the above algorithm is that any symbols that are first read and then assigned will not
@@ -242,7 +239,6 @@
                 lhs_symbols.add(lhs)
         # Return the set of candidate free symbols minus the set of candidate defined symbols
         return (cond_symbols | rhs_symbols) - lhs_symbols
->>>>>>> 672fc30e
 
     def replace_dict(self, repl: Dict[str, str], replace_keys=True) -> None:
         """
