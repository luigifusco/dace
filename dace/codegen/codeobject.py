--- conflicted
+++ resolved
@@ -5,7 +5,6 @@
 class CodeObject(object):
     name = Property(dtype=str, desc="Filename to use")
     code = Property(dtype=str, desc="The code attached to this object")
-<<<<<<< HEAD
     language = Property(
         dtype=str,
         desc="Language used for this code (same " +
@@ -16,14 +15,6 @@
         dtype=str,
         desc="Target name",
         default="")
-=======
-    language = Property(dtype=str,
-                        desc="Language used for this code (same " +
-                        "as its file extension)")  # dtype=dtypes.Language?
-    target = Property(dtype=type,
-                      desc="Target to use for compilation",
-                      allow_none=True)
->>>>>>> cbf89a15
     target_type = Property(
         dtype=str,
         desc="Sub-target within target (e.g., host or device code)",
