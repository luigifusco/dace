--- conflicted
+++ resolved
@@ -94,13 +94,7 @@
             data = sdfg.add_array(field, input_shape, dtype)
             field_parameters = tuple(p for p, v in zip(parameters, input_dims) if v)
             for indices, connector in field_accesses[field].items():
-<<<<<<< HEAD
-                access_str = ", ".join(
-                    f"{p} + ({i})" for p, i in zip(field_parameters, indices))
-                access_str = access_str or '0'
-=======
                 access_str = ", ".join(f"{p} + ({i})" for p, i in zip(field_parameters, indices))
->>>>>>> f5ba6fe0
                 memlet = dace.Memlet(f"{field}[{access_str}]", dynamic=True)
                 memlet.allow_oob = True
                 state.add_memlet_path(read_node, entry, tasklet, dst_conn=f"_{connector}", memlet=memlet)
