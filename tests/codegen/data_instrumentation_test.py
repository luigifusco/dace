# Copyright 2019-2022 ETH Zurich and the DaCe authors. All rights reserved.
from typing import Optional
import dace
from dace import nodes
from dace.properties import CodeBlock
import numpy as np
import pytest

from dace.codegen.instrumentation.data.data_report import InstrumentedDataReport


def _instrument(sdfg: dace.SDFG, instr: dace.DataInstrumentationType, ignore: Optional[str] = None):
    # Set instrumentation on all access nodes
    for node, _ in sdfg.all_nodes_recursive():
        if isinstance(node, nodes.AccessNode):
            if ignore and ignore in node.data:
                node.instrument = dace.DataInstrumentationType.No_Instrumentation
            else:
                node.instrument = instr


def test_dump():
    @dace.program
    def tester(A: dace.float64[20, 20]):
        tmp = A + 1
        return tmp + 5

    sdfg = tester.to_sdfg(simplify=True)
    _instrument(sdfg, dace.DataInstrumentationType.Save)

    A = np.random.rand(20, 20)
    result = sdfg(A)
    assert np.allclose(result, A + 6)

    # Verify instrumented data
    dreport = sdfg.get_instrumented_data()
    assert dreport.keys() == {'A', 'tmp', '__return'}
    assert np.allclose(dreport['A'], A)
    assert np.allclose(dreport['tmp'], A + 1)
    assert np.allclose(dreport['__return'], A + 6)


@pytest.mark.gpu
def test_dump_gpu():
    @dace.program
    def tester(A: dace.float64[20, 20]):
        tmp = A + 1
        return tmp + 5

    sdfg = tester.to_sdfg(simplify=True)
    sdfg.apply_gpu_transformations()
    _instrument(sdfg, dace.DataInstrumentationType.Save)

    A = np.random.rand(20, 20)
    result = sdfg(A)
    assert np.allclose(result, A + 6)

    # Verify instrumented data
    dreport = sdfg.get_instrumented_data()
    assert dreport.keys() == {'A', 'gpu_A', 'tmp', 'gpu___return', '__return'}
    assert np.allclose(dreport['A'], A)
    assert np.allclose(dreport['gpu_A'], A)
    assert np.allclose(dreport['tmp'], A + 1)
    assert np.allclose(dreport['gpu___return'], A + 6)
    assert np.allclose(dreport['__return'], A + 6)


def test_restore():
    @dace.program
    def tester(A: dace.float64[20, 20]):
        return A + 5

    sdfg = tester.to_sdfg(simplify=True)
    _instrument(sdfg, dace.DataInstrumentationType.Save)

    A = np.random.rand(20, 20)
    acopy = np.copy(A)
    result = sdfg(A)
    assert np.allclose(result, A + 5)

    # Verify instrumented data
    dreport = sdfg.get_instrumented_data()
    _instrument(sdfg, dace.DataInstrumentationType.Restore)

    A[:] = 5
    result = sdfg.call_with_instrumented_data(dreport, A)

    assert np.allclose(result, acopy + 5)


@pytest.mark.gpu
def test_restore_gpu():
    @dace.program
    def tester(A: dace.float64[20, 20]):
        return A + 5

    sdfg = tester.to_sdfg(simplify=True)
    sdfg.apply_gpu_transformations()

    # Instrument everything but the return value
    _instrument(sdfg, dace.DataInstrumentationType.Save, ignore='return')

    A = np.random.rand(20, 20)
    acopy = np.copy(A)
    result = sdfg(A)
    assert np.allclose(result, A + 5)

    # Verify instrumented data
    dreport = sdfg.get_instrumented_data()
    _instrument(sdfg, dace.DataInstrumentationType.Restore, ignore='return')

    A[:] = 5
    result = sdfg.call_with_instrumented_data(dreport, A)

    assert np.allclose(result, acopy + 5)


def test_dinstr_versioning():
    @dace.program
    def dinstr(A: dace.float64[20], B: dace.float64[20]):
        B[:] = A + 1
        A[:] = B + 1
        B[:] = A + 1

    sdfg = dinstr.to_sdfg(simplify=True)
    _instrument(sdfg, dace.DataInstrumentationType.Save)

    A = np.random.rand(20)
    B = np.random.rand(20)
    oa = np.copy(A)
    sdfg(A, B)

    dreport = sdfg.get_instrumented_data()
    assert len(dreport['A']) == 2
    assert len(dreport['B']) == 2

    assert np.allclose(dreport['A'][0], oa)
    assert np.allclose(dreport['A'][1], oa + 2)
    assert np.allclose(dreport['B'][0], oa + 1)
    assert np.allclose(dreport['B'][1], oa + 3)


def test_dinstr_in_loop():
    @dace.program
    def dinstr(A: dace.float64[20]):
        tmp = np.copy(A)
        for i in range(20):
            tmp[i] = np.sum(tmp)
        return tmp

    sdfg = dinstr.to_sdfg(simplify=True)
    _instrument(sdfg, dace.DataInstrumentationType.Save)

    A = np.random.rand(20)
    result = sdfg(A)
    dreport = sdfg.get_instrumented_data()
    assert len(dreport.keys()) == 3
    assert len(dreport['__return']) == 1 + 2 * 20

    assert np.allclose(dreport['__return'][0], A)
    assert np.allclose(dreport['__return'][-1], result)


def test_dinstr_strided():
    @dace.program
    def dinstr(A: dace.float64[20, 20]):
        tmp = A + 1
        return tmp + 5

    sdfg = dinstr.to_sdfg(simplify=True)
    sdfg.arrays['tmp'].total_size = 32 * 32
    sdfg.arrays['tmp'].strides = (32, 1)

    _instrument(sdfg, dace.DataInstrumentationType.Save, ignore='return')

    A = np.random.rand(20, 20)
    result = sdfg(A)
    assert np.allclose(result, A + 6)

    # Verify instrumented data
    dreport: InstrumentedDataReport = sdfg.get_instrumented_data()
    assert np.allclose(dreport['A'], A)
    assert np.allclose(dreport['tmp'], A + 1)

    # Modify instrumented data and restore
    tmp = dreport['tmp']
    tmp *= 2
    dreport.update_report()

    _instrument(sdfg, dace.DataInstrumentationType.Restore, ignore='return')
    result = sdfg.call_with_instrumented_data(dreport, A=A)
    assert np.allclose(result, 2 * A + 7)


def test_dinstr_symbolic():
    N = dace.symbol('N')

    @dace.program
    def dinstr(A: dace.float64[2 * N, 20]):
        tmp = A + 1
        return tmp + 5

    sdfg = dinstr.to_sdfg(simplify=True)
    _instrument(sdfg, dace.DataInstrumentationType.Save)

    A = np.random.rand(20, 20)
    result = sdfg(A, N=10)
    assert np.allclose(result, A + 6)

    # Verify instrumented data
    dreport: InstrumentedDataReport = sdfg.get_instrumented_data()
    assert np.allclose(dreport['A'], A)
    assert np.allclose(dreport['tmp'], A + 1)


<<<<<<< HEAD
def test_dinstr_hooks():
    @dace
    def sample(a: dace.float64, b: dace.float64):
        arr = a + b
        return arr + 1

    with dace.instrument_data(dace.DataInstrumentationType.Save, filter='a??'):
        result_ab = sample(0.0, 1.0)

    # Optionally, get the serialized data containers
    dreport = sample.to_sdfg().get_instrumented_data()
    assert dreport.keys() == {'arr'}  # dreport['arr'] is now the internal ``arr``

    # Reload latest instrumented data (can be customized if ``restore_from`` is given)
    with dace.instrument_data(dace.DataInstrumentationType.Restore, filter='a??'):
        result_cd = sample(2.0, 3.0)  # where ``c, d`` are different from ``a, b``

    assert np.allclose(result_ab, result_cd)
=======
def test_dinstr_in_loop_conditional_cpp():
    @dace.program
    def dinstr(A: dace.float64[20]):
        tmp = np.copy(A)
        for i in range(20):
            tmp[i] = np.sum(tmp)
        return tmp

    sdfg = dinstr.to_sdfg(simplify=True)

    # Set instrumentation on all access nodes
    for node, _ in sdfg.all_nodes_recursive():
        if isinstance(node, nodes.AccessNode):
            node.instrument = dace.DataInstrumentationType.Save
            node.instrument_condition = CodeBlock('i == 0', language=dace.Language.CPP)

    A = np.ones((20,))
    B = np.ones((20,))
    B[0] = 20
    _ = sdfg(A)
    dreport = sdfg.get_instrumented_data()
    assert len(dreport.keys()) == 3
    assert len(dreport['__return']) == 3

    assert np.allclose(dreport['__return'][0], A)
    assert np.allclose(dreport['__return'][-1], B)


def test_dinstr_in_loop_conditional_python():
    @dace.program
    def dinstr(A: dace.float64[20]):
        tmp = np.copy(A)
        for i in range(20):
            tmp[i] = np.sum(tmp)
        return tmp

    sdfg = dinstr.to_sdfg(simplify=True)

    # Set instrumentation on all access nodes
    for node, _ in sdfg.all_nodes_recursive():
        if isinstance(node, nodes.AccessNode):
            node.instrument = dace.DataInstrumentationType.Save
            node.instrument_condition = CodeBlock('i ** 2 == 4', language=dace.Language.Python)

    A = np.ones((20,))
    B = np.ones((20,))
    C = np.ones((20,))
    ret = sdfg(A)
    dreport = sdfg.get_instrumented_data()
    B[0:2] = ret[0:2]
    C[0:3] = ret[0:3]
    assert len(dreport.keys()) == 2
    assert len(dreport['__return']) == 2

    assert np.allclose(dreport['__return'][0], B)
    assert np.allclose(dreport['__return'][1], C)
>>>>>>> ba25b2b1


if __name__ == '__main__':
    test_dump()
    test_dump_gpu()
    test_restore()
    test_restore_gpu()
    test_dinstr_versioning()
    test_dinstr_in_loop()
    test_dinstr_strided()
    test_dinstr_symbolic()
<<<<<<< HEAD
    test_dinstr_hooks()
=======
    test_dinstr_in_loop_conditional_cpp()
    test_dinstr_in_loop_conditional_python()
>>>>>>> ba25b2b1
<|MERGE_RESOLUTION|>--- conflicted
+++ resolved
@@ -213,7 +213,6 @@
     assert np.allclose(dreport['tmp'], A + 1)
 
 
-<<<<<<< HEAD
 def test_dinstr_hooks():
     @dace
     def sample(a: dace.float64, b: dace.float64):
@@ -232,7 +231,8 @@
         result_cd = sample(2.0, 3.0)  # where ``c, d`` are different from ``a, b``
 
     assert np.allclose(result_ab, result_cd)
-=======
+
+
 def test_dinstr_in_loop_conditional_cpp():
     @dace.program
     def dinstr(A: dace.float64[20]):
@@ -289,7 +289,6 @@
 
     assert np.allclose(dreport['__return'][0], B)
     assert np.allclose(dreport['__return'][1], C)
->>>>>>> ba25b2b1
 
 
 if __name__ == '__main__':
@@ -301,9 +300,6 @@
     test_dinstr_in_loop()
     test_dinstr_strided()
     test_dinstr_symbolic()
-<<<<<<< HEAD
     test_dinstr_hooks()
-=======
     test_dinstr_in_loop_conditional_cpp()
-    test_dinstr_in_loop_conditional_python()
->>>>>>> ba25b2b1
+    test_dinstr_in_loop_conditional_python()