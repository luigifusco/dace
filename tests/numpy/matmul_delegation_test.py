# Copyright 2019-2020 ETH Zurich and the DaCe authors. All rights reserved.
import numpy as np
import dace

N, K, M = 24, 12, 48


@dace.program
def matmul_delegation_test(matrix0: dace.float32[N, K],
                           matrix1: dace.float32[K, M],
                           vector0: dace.float32[M], vector1: dace.float32[N],
                           result: dace.float32[1]):
    # GEMM -> GEMV -> dot product
    result[0] = ((matrix0 @ matrix1) @ vector0) @ vector1


<<<<<<< HEAD
@dace.program
def matmul_delegation_test2(matrix0: dace.float32[N, K],
                            matrix1: dace.float32[K, M],
                            vector0: dace.float32[M], vector1: dace.float32[N],
                            result: dace.float32[1]):
    # GEMM -> GEVM -> dot product
    result[0] = vector1 @ (matrix0 @ matrix1) @ vector0


if __name__ == '__main__':
=======
def test_matmul_delegation():
>>>>>>> 16d0e490
    matrix0 = np.random.rand(N, K).astype(np.float32)
    matrix1 = np.random.rand(K, M).astype(np.float32)
    vector0 = np.random.rand(M).astype(np.float32)
    vector1 = np.random.rand(N).astype(np.float32)
    result = np.empty([1], dtype=np.float32)

    matmul_delegation_test(
        matrix0=matrix0,
        matrix1=matrix1,
        vector0=vector0,
        vector1=vector1,
        result=result)

    reference = ((matrix0 @ matrix1) @ vector0) @ vector1
    rel_error = (result - reference) / reference
    if rel_error > 1e-5:
        raise ValueError("Result mismatch: {} (expected {})".format(
            result, reference))
    else:
        print("Linear algebra multiplication delegation test verified.")
<<<<<<< HEAD
    
    matmul_delegation_test2(
        matrix0=matrix0,
        matrix1=matrix1,
        vector0=vector0,
        vector1=vector1,
        result=result)

    reference = vector1 @ (matrix0 @ matrix1) @ vector0
    rel_error = (result - reference) / reference
    if rel_error > 1e-5:
        raise ValueError("Result mismatch: {} (expected {})".format(
            result, reference))
    else:
        print("Linear algebra multiplication delegation test no.2 verified.")
=======

if __name__ == '__main__':
    test_matmul_delegation()
>>>>>>> 16d0e490
<|MERGE_RESOLUTION|>--- conflicted
+++ resolved
@@ -14,7 +14,6 @@
     result[0] = ((matrix0 @ matrix1) @ vector0) @ vector1
 
 
-<<<<<<< HEAD
 @dace.program
 def matmul_delegation_test2(matrix0: dace.float32[N, K],
                             matrix1: dace.float32[K, M],
@@ -24,10 +23,7 @@
     result[0] = vector1 @ (matrix0 @ matrix1) @ vector0
 
 
-if __name__ == '__main__':
-=======
 def test_matmul_delegation():
->>>>>>> 16d0e490
     matrix0 = np.random.rand(N, K).astype(np.float32)
     matrix1 = np.random.rand(K, M).astype(np.float32)
     vector0 = np.random.rand(M).astype(np.float32)
@@ -48,8 +44,15 @@
             result, reference))
     else:
         print("Linear algebra multiplication delegation test verified.")
-<<<<<<< HEAD
-    
+
+
+def test_matmul_delegation2():
+    matrix0 = np.random.rand(N, K).astype(np.float32)
+    matrix1 = np.random.rand(K, M).astype(np.float32)
+    vector0 = np.random.rand(M).astype(np.float32)
+    vector1 = np.random.rand(N).astype(np.float32)
+    result = np.empty([1], dtype=np.float32)
+
     matmul_delegation_test2(
         matrix0=matrix0,
         matrix1=matrix1,
@@ -64,8 +67,7 @@
             result, reference))
     else:
         print("Linear algebra multiplication delegation test no.2 verified.")
-=======
 
 if __name__ == '__main__':
     test_matmul_delegation()
->>>>>>> 16d0e490
+    test_matmul_delegation2()