--- conflicted
+++ resolved
@@ -27,10 +27,6 @@
         out = in_A * in_B
 
     C[:] = dace.reduce(lambda a, b: a + b, tmp, axis=2, identity=0)
-<<<<<<< HEAD
-    # dace.reduce(lambda a, b: a + b, tmp, C, axis=2, identity=0)
-=======
->>>>>>> 76206764
 
 
 if __name__ == "__main__":
