#!/usr/bin/env python
from __future__ import print_function

import argparse
import dace
import math
import numpy as np

W = dace.symbol('W')
H = dace.symbol('H')


@dace.program(dace.float32[W, H], dace.float32[H, W, H], dace.float32[3],
              dace.float32[1])
def confres_test(A, B, red1, red2):
    @dace.map(_[0:H - 1, 0:W - 1])
    def compute(i, j):
        a << A[j, i]
        b >> B[i, j, 0]
        c >> A[j + 1, i + 1]
        r1 >> red1(1, lambda x, y: x * y)[1]
        r2 >> red2(1, lambda x, y: x + y)[:]

        b = a
        c = 5 * b
        r1 = 1
        r2 = 2

    dace.reduce(lambda a, b: a + b, A, red2)
    red1[0:1] = dace.reduce(lambda a, b: a + b, B[2:H - 2, 5])
    red1[1:] = dace.reduce(lambda a, b: a + b, B[3:H - 3, 5:7, :], axis=(2, 0))
    red1[0:1] = dace.reduce(lambda a, b: a - b, B[2:H - 2, 5, :])
<<<<<<< HEAD
    # dace.reduce(lambda a, b: a + b, B[2:H - 2, 5], red1[0:1])
    # dace.reduce(lambda a, b: a + b, B[3:H - 3, 5:7, :], red1[1:], axis=(2, 0))
    # dace.reduce(lambda a, b: a - b, B[2:H - 2, 5, :], red1[0:1])
=======
>>>>>>> 76206764


if __name__ == "__main__":
    parser = argparse.ArgumentParser()
    parser.add_argument("W", type=int, nargs="?", default=20)
    parser.add_argument("H", type=int, nargs="?", default=20)
    args = vars(parser.parse_args())

    A = dace.ndarray([W, H], dtype=dace.float32)
    B = dace.ndarray([H, W, H], dtype=dace.float32)
    red1 = dace.ndarray([3], dtype=dace.float32)
    red2 = dace.ndarray([1], dtype=dace.float32)

    W.set(args["W"])
    H.set(args["H"])

    print('Conflict Resolution Test %dx%d' % (W.get(), H.get()))

    A[:] = np.random.rand(H.get(), W.get()).astype(dace.float32.type)
    B[:] = np.random.rand(H.get(), W.get(), H.get()).astype(dace.float32.type)
    red1[:] = dace.float32(0)
    red2[:] = dace.float32(0)

    confres_test.compile(A, B, red1, red2)

    print("==== Program end ====")<|MERGE_RESOLUTION|>--- conflicted
+++ resolved
@@ -30,12 +30,6 @@
     red1[0:1] = dace.reduce(lambda a, b: a + b, B[2:H - 2, 5])
     red1[1:] = dace.reduce(lambda a, b: a + b, B[3:H - 3, 5:7, :], axis=(2, 0))
     red1[0:1] = dace.reduce(lambda a, b: a - b, B[2:H - 2, 5, :])
-<<<<<<< HEAD
-    # dace.reduce(lambda a, b: a + b, B[2:H - 2, 5], red1[0:1])
-    # dace.reduce(lambda a, b: a + b, B[3:H - 3, 5:7, :], red1[1:], axis=(2, 0))
-    # dace.reduce(lambda a, b: a - b, B[2:H - 2, 5, :], red1[0:1])
-=======
->>>>>>> 76206764
 
 
 if __name__ == "__main__":
