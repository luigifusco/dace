# Copyright 2019-2021 ETH Zurich and the DaCe authors. All rights reserved.
import copy
import dace
from dace.sdfg import nodes, utils as sdutils
from dace.transformation.dataflow import MapFission
from dace.transformation.interstate import InlineSDFG
from dace.transformation.helpers import nest_state_subgraph
import numpy as np
import unittest


def mapfission_sdfg():
    sdfg = dace.SDFG('mapfission')
    sdfg.add_array('A', [4], dace.float64)
    sdfg.add_array('B', [2], dace.float64)
    sdfg.add_scalar('scal', dace.float64, transient=True)
    sdfg.add_scalar('s1', dace.float64, transient=True)
    sdfg.add_transient('s2', [2], dace.float64)
    sdfg.add_transient('s3out', [1], dace.float64)
    state = sdfg.add_state()

    # Nodes
    rnode = state.add_read('A')
    ome, omx = state.add_map('outer', dict(i='0:2'))
    t1 = state.add_tasklet('one', {'a'}, {'b'}, 'b = a[0] + a[1]')
    ime2, imx2 = state.add_map('inner', dict(j='0:2'))
    t2 = state.add_tasklet('two', {'a'}, {'b'}, 'b = a * 2')
    s24node = state.add_access('s2')
    s34node = state.add_access('s3out')
    ime3, imx3 = state.add_map('inner', dict(j='0:2'))
    t3 = state.add_tasklet('three', {'a'}, {'b'}, 'b = a[0] * 3')
    scalar = state.add_tasklet('scalar', {}, {'out'}, 'out = 5.0')
    t4 = state.add_tasklet('four', {'ione', 'itwo', 'ithree', 'sc'}, {'out'},
                           'out = ione + itwo[0] * itwo[1] + ithree + sc')
    wnode = state.add_write('B')

    # Edges
    state.add_nedge(ome, scalar, dace.Memlet())
    state.add_memlet_path(rnode, ome, t1, memlet=dace.Memlet.simple('A', '2*i:2*i+2'), dst_conn='a')
    state.add_memlet_path(rnode, ome, ime2, t2, memlet=dace.Memlet.simple('A', '2*i+j'), dst_conn='a')
    state.add_memlet_path(t2, imx2, s24node, memlet=dace.Memlet.simple('s2', 'j'), src_conn='b')
    state.add_memlet_path(rnode, ome, ime3, t3, memlet=dace.Memlet.simple('A', '2*i:2*i+2'), dst_conn='a')
    state.add_memlet_path(t3, imx3, s34node, memlet=dace.Memlet.simple('s3out', '0'), src_conn='b')

    state.add_edge(t1, 'b', t4, 'ione', dace.Memlet.simple('s1', '0'))
    state.add_edge(s24node, None, t4, 'itwo', dace.Memlet.simple('s2', '0:2'))
    state.add_edge(s34node, None, t4, 'ithree', dace.Memlet.simple('s3out', '0'))
    state.add_edge(scalar, 'out', t4, 'sc', dace.Memlet.simple('scal', '0'))
    state.add_memlet_path(t4, omx, wnode, memlet=dace.Memlet.simple('B', 'i'), src_conn='out')

    sdfg.validate()
    return sdfg


def config():
    A = np.random.rand(4)
    expected = np.zeros([2], dtype=np.float64)
    expected[0] = (A[0] + A[1]) + (A[0] * 2 * A[1] * 2) + (A[0] * 3) + 5.0
    expected[1] = (A[2] + A[3]) + (A[2] * 2 * A[3] * 2) + (A[2] * 3) + 5.0
    return A, expected


class MapFissionTest(unittest.TestCase):

<<<<<<< HEAD
    def test_subgraph(self):
        A, expected = config()
        B = np.random.rand(2)

        graph = mapfission_sdfg()
        self.assertGreater(graph.apply_transformations(MapFission), 0)
        graph(A=A, B=B)

        self.assertTrue(np.allclose(B, expected))

    # NOTE: This test does not pass because MapFission explicitly does not apply when the body consists of a single
    # component. Temporarily leaving the test commented out instead of deleting.
=======
    # def test_subgraph(self):
    #     A, expected = config()
    #     B = np.random.rand(2)

    #     graph = mapfission_sdfg()
    #     self.assertGreater(graph.apply_transformations(MapFission), 0)
    #     graph(A=A, B=B)

    #     self.assertTrue(np.allclose(B, expected))

>>>>>>> 77e8b182
    # def test_nested_sdfg(self):
    #     A, expected = config()
    #     B = np.random.rand(2)

    #     # Nest the subgraph within the outer map, then apply transformation
    #     graph = mapfission_sdfg()
    #     state = graph.nodes()[0]
    #     topmap = next(node for node in state.nodes() if isinstance(node, nodes.MapEntry) and node.label == 'outer')
    #     subgraph = state.scope_subgraph(topmap, include_entry=False, include_exit=False)
    #     nest_state_subgraph(graph, state, subgraph)
    #     self.assertGreater(graph.apply_transformations(MapFission), 0)
    #     graph(A=A, B=B)
    #     self.assertTrue(np.allclose(B, expected))

<<<<<<< HEAD
    def test_nested_transient(self):
        """ Test nested SDFGs with transients. """

        # Inner SDFG
        nsdfg = dace.SDFG('nested')
        nsdfg.add_array('a', [1], dace.float64)
        nsdfg.add_array('b', [1], dace.float64)
        nsdfg.add_transient('t', [1], dace.float64)

        # a->t state
        nstate = nsdfg.add_state()
        irnode = nstate.add_read('a')
        task = nstate.add_tasklet('t1', {'inp'}, {'out'}, 'out = 2*inp')
        iwnode = nstate.add_write('t')
        nstate.add_edge(irnode, None, task, 'inp', dace.Memlet.simple('a', '0'))
        nstate.add_edge(task, 'out', iwnode, None, dace.Memlet.simple('t', '0'))

        # t->a state
        first_state = nstate
        nstate = nsdfg.add_state()
        irnode = nstate.add_read('t')
        task = nstate.add_tasklet('t2', {'inp'}, {'out'}, 'out = 3*inp')
        iwnode = nstate.add_write('b')
        nstate.add_edge(irnode, None, task, 'inp', dace.Memlet.simple('t', '0'))
        nstate.add_edge(task, 'out', iwnode, None, dace.Memlet.simple('b', '0'))

        nsdfg.add_edge(first_state, nstate, dace.InterstateEdge())

        # Outer SDFG
        sdfg = dace.SDFG('nested_transient_fission')
        sdfg.add_array('A', [2], dace.float64)
        state = sdfg.add_state()
        rnode = state.add_read('A')
        wnode = state.add_write('A')
        me, mx = state.add_map('outer', dict(i='0:2'))
        nsdfg_node = state.add_nested_sdfg(nsdfg, None, {'a'}, {'b'})
        state.add_memlet_path(rnode, me, nsdfg_node, dst_conn='a', memlet=dace.Memlet.simple('A', 'i'))
        state.add_memlet_path(nsdfg_node, mx, wnode, src_conn='b', memlet=dace.Memlet.simple('A', 'i'))

        self.assertGreater(sdfg.apply_transformations_repeated(MapFission), 0)

        # Test
        A = np.random.rand(2)
        expected = A * 6
        sdfg(A=A)
        self.assertTrue(np.allclose(A, expected))

    def test_inputs_outputs(self):
        """
        Test subgraphs where the computation modules that are in the middle
        connect to the outside.
        """

        sdfg = dace.SDFG('inputs_outputs_fission')
        sdfg.add_array('in1', [2], dace.float64)
        sdfg.add_array('in2', [2], dace.float64)
        sdfg.add_scalar('tmp', dace.float64, transient=True)
        sdfg.add_array('out1', [2], dace.float64)
        sdfg.add_array('out2', [2], dace.float64)
        state = sdfg.add_state()
        in1 = state.add_read('in1')
        in2 = state.add_read('in2')
        out1 = state.add_write('out1')
        out2 = state.add_write('out2')
        me, mx = state.add_map('outer', dict(i='0:2'))
        t1 = state.add_tasklet('t1', {'i1'}, {'o1', 'o2'}, 'o1 = i1 * 2; o2 = i1 * 5')
        t2 = state.add_tasklet('t2', {'i1', 'i2'}, {'o1'}, 'o1 = i1 * i2')
        state.add_memlet_path(in1, me, t1, dst_conn='i1', memlet=dace.Memlet.simple('in1', 'i'))
        state.add_memlet_path(in2, me, t2, dst_conn='i2', memlet=dace.Memlet.simple('in2', 'i'))
        state.add_edge(t1, 'o1', t2, 'i1', dace.Memlet.simple('tmp', '0'))
        state.add_memlet_path(t2, mx, out1, src_conn='o1', memlet=dace.Memlet.simple('out1', 'i'))
        state.add_memlet_path(t1, mx, out2, src_conn='o2', memlet=dace.Memlet.simple('out2', 'i'))

        self.assertGreater(sdfg.apply_transformations(MapFission), 0)

        # Test
        A, B, C, D = tuple(np.random.rand(2) for _ in range(4))
        expected_C = (A * 2) * B
        expected_D = A * 5
        sdfg(in1=A, in2=B, out1=C, out2=D)
        self.assertTrue(np.allclose(C, expected_C))
        self.assertTrue(np.allclose(D, expected_D))

    # NOTE: This test does not pass because MapFission explicitly does not apply when the body consists of a single
    # component. Temporarily leaving the test commented out instead of deleting.
=======
    # def test_nested_transient(self):
    #     """ Test nested SDFGs with transients. """

    #     # Inner SDFG
    #     nsdfg = dace.SDFG('nested')
    #     nsdfg.add_array('a', [1], dace.float64)
    #     nsdfg.add_array('b', [1], dace.float64)
    #     nsdfg.add_transient('t', [1], dace.float64)

    #     # a->t state
    #     nstate = nsdfg.add_state()
    #     irnode = nstate.add_read('a')
    #     task = nstate.add_tasklet('t1', {'inp'}, {'out'}, 'out = 2*inp')
    #     iwnode = nstate.add_write('t')
    #     nstate.add_edge(irnode, None, task, 'inp', dace.Memlet.simple('a', '0'))
    #     nstate.add_edge(task, 'out', iwnode, None, dace.Memlet.simple('t', '0'))

    #     # t->a state
    #     first_state = nstate
    #     nstate = nsdfg.add_state()
    #     irnode = nstate.add_read('t')
    #     task = nstate.add_tasklet('t2', {'inp'}, {'out'}, 'out = 3*inp')
    #     iwnode = nstate.add_write('b')
    #     nstate.add_edge(irnode, None, task, 'inp', dace.Memlet.simple('t', '0'))
    #     nstate.add_edge(task, 'out', iwnode, None, dace.Memlet.simple('b', '0'))

    #     nsdfg.add_edge(first_state, nstate, dace.InterstateEdge())

    #     # Outer SDFG
    #     sdfg = dace.SDFG('nested_transient_fission')
    #     sdfg.add_array('A', [2], dace.float64)
    #     state = sdfg.add_state()
    #     rnode = state.add_read('A')
    #     wnode = state.add_write('A')
    #     me, mx = state.add_map('outer', dict(i='0:2'))
    #     nsdfg_node = state.add_nested_sdfg(nsdfg, None, {'a'}, {'b'})
    #     state.add_memlet_path(rnode, me, nsdfg_node, dst_conn='a', memlet=dace.Memlet.simple('A', 'i'))
    #     state.add_memlet_path(nsdfg_node, mx, wnode, src_conn='b', memlet=dace.Memlet.simple('A', 'i'))

    #     self.assertGreater(sdfg.apply_transformations_repeated(MapFission), 0)

    #     # Test
    #     A = np.random.rand(2)
    #     expected = A * 6
    #     sdfg(A=A)
    #     self.assertTrue(np.allclose(A, expected))

    # def test_inputs_outputs(self):
    #     """
    #     Test subgraphs where the computation modules that are in the middle
    #     connect to the outside.
    #     """

    #     sdfg = dace.SDFG('inputs_outputs_fission')
    #     sdfg.add_array('in1', [2], dace.float64)
    #     sdfg.add_array('in2', [2], dace.float64)
    #     sdfg.add_scalar('tmp', dace.float64, transient=True)
    #     sdfg.add_array('out1', [2], dace.float64)
    #     sdfg.add_array('out2', [2], dace.float64)
    #     state = sdfg.add_state()
    #     in1 = state.add_read('in1')
    #     in2 = state.add_read('in2')
    #     out1 = state.add_write('out1')
    #     out2 = state.add_write('out2')
    #     me, mx = state.add_map('outer', dict(i='0:2'))
    #     t1 = state.add_tasklet('t1', {'i1'}, {'o1', 'o2'}, 'o1 = i1 * 2; o2 = i1 * 5')
    #     t2 = state.add_tasklet('t2', {'i1', 'i2'}, {'o1'}, 'o1 = i1 * i2')
    #     state.add_memlet_path(in1, me, t1, dst_conn='i1', memlet=dace.Memlet.simple('in1', 'i'))
    #     state.add_memlet_path(in2, me, t2, dst_conn='i2', memlet=dace.Memlet.simple('in2', 'i'))
    #     state.add_edge(t1, 'o1', t2, 'i1', dace.Memlet.simple('tmp', '0'))
    #     state.add_memlet_path(t2, mx, out1, src_conn='o1', memlet=dace.Memlet.simple('out1', 'i'))
    #     state.add_memlet_path(t1, mx, out2, src_conn='o2', memlet=dace.Memlet.simple('out2', 'i'))

    #     self.assertGreater(sdfg.apply_transformations(MapFission), 0)

    #     # Test
    #     A, B, C, D = tuple(np.random.rand(2) for _ in range(4))
    #     expected_C = (A * 2) * B
    #     expected_D = A * 5
    #     sdfg(in1=A, in2=B, out1=C, out2=D)
    #     self.assertTrue(np.allclose(C, expected_C))
    #     self.assertTrue(np.allclose(D, expected_D))

>>>>>>> 77e8b182
    # def test_multidim(self):
    #     sdfg = dace.SDFG('mapfission_multidim')
    #     sdfg.add_array('A', [2, 3], dace.float64)
    #     state = sdfg.add_state()
    #     me, mx = state.add_map('outer', dict(i='0:2', j='0:3'))

    #     nsdfg = dace.SDFG('nested')
    #     nsdfg.add_array('a', [1], dace.float64)
    #     nstate = nsdfg.add_state()
    #     t = nstate.add_tasklet('reset', {}, {'out'}, 'out = 0')
    #     a = nstate.add_write('a')
    #     nstate.add_edge(t, 'out', a, None, dace.Memlet.simple('a', '0'))
    #     nsdfg_node = state.add_nested_sdfg(nsdfg, None, {}, {'a'})

    #     state.add_edge(me, None, nsdfg_node, None, dace.Memlet())
    #     anode = state.add_write('A')
    #     state.add_memlet_path(nsdfg_node, mx, anode, src_conn='a', memlet=dace.Memlet.simple('A', 'i,j'))

    #     self.assertGreater(sdfg.apply_transformations_repeated(MapFission), 0)

    #     # Test
    #     A = np.random.rand(2, 3)
    #     sdfg(A=A)
    #     self.assertTrue(np.allclose(A, np.zeros_like(A)))

<<<<<<< HEAD
    def test_offsets(self):
        sdfg = dace.SDFG('mapfission_offsets')
        sdfg.add_array('A', [20], dace.float64)
        sdfg.add_scalar('interim', dace.float64, transient=True)
        state = sdfg.add_state()
        me, mx = state.add_map('outer', dict(i='10:20'))

        t1 = state.add_tasklet('addone', {'a'}, {'b'}, 'b = a + 1')
        t2 = state.add_tasklet('addtwo', {'a'}, {'b'}, 'b = a + 2')

        aread = state.add_read('A')
        awrite = state.add_write('A')
        state.add_memlet_path(aread, me, t1, dst_conn='a', memlet=dace.Memlet.simple('A', 'i'))
        state.add_edge(t1, 'b', t2, 'a', dace.Memlet.simple('interim', '0'))
        state.add_memlet_path(t2, mx, awrite, src_conn='b', memlet=dace.Memlet.simple('A', 'i'))

        self.assertGreater(sdfg.apply_transformations(MapFission), 0)

        dace.propagate_memlets_sdfg(sdfg)
        sdfg.validate()

        # Test
        A = np.random.rand(20)
        expected = A.copy()
        expected[10:] += 3
        sdfg(A=A)
        self.assertTrue(np.allclose(A, expected))

    def test_offsets_array(self):
        sdfg = dace.SDFG('mapfission_offsets2')
        sdfg.add_array('A', [20], dace.float64)
        sdfg.add_array('interim', [1], dace.float64, transient=True)
        state = sdfg.add_state()
        me, mx = state.add_map('outer', dict(i='10:20'))

        t1 = state.add_tasklet('addone', {'a'}, {'b'}, 'b = a + 1')
        interim = state.add_access('interim')
        t2 = state.add_tasklet('addtwo', {'a'}, {'b'}, 'b = a + 2')

        aread = state.add_read('A')
        awrite = state.add_write('A')
        state.add_memlet_path(aread, me, t1, dst_conn='a', memlet=dace.Memlet.simple('A', 'i'))
        state.add_edge(t1, 'b', interim, None, dace.Memlet.simple('interim', '0'))
        state.add_edge(interim, None, t2, 'a', dace.Memlet.simple('interim', '0'))
        state.add_memlet_path(t2, mx, awrite, src_conn='b', memlet=dace.Memlet.simple('A', 'i'))

        self.assertGreater(sdfg.apply_transformations(MapFission), 0)

        dace.propagate_memlets_sdfg(sdfg)
        sdfg.validate()

        # Test
        A = np.random.rand(20)
        expected = A.copy()
        expected[10:] += 3
        sdfg(A=A)
        self.assertTrue(np.allclose(A, expected))

    # NOTE: This test does not pass because MapFission explicitly does not apply when the body consists of a single
    # component. Temporarily leaving the test commented out instead of deleting.
=======
    # def test_offsets(self):
    #     sdfg = dace.SDFG('mapfission_offsets')
    #     sdfg.add_array('A', [20], dace.float64)
    #     sdfg.add_scalar('interim', dace.float64, transient=True)
    #     state = sdfg.add_state()
    #     me, mx = state.add_map('outer', dict(i='10:20'))

    #     t1 = state.add_tasklet('addone', {'a'}, {'b'}, 'b = a + 1')
    #     t2 = state.add_tasklet('addtwo', {'a'}, {'b'}, 'b = a + 2')

    #     aread = state.add_read('A')
    #     awrite = state.add_write('A')
    #     state.add_memlet_path(aread, me, t1, dst_conn='a', memlet=dace.Memlet.simple('A', 'i'))
    #     state.add_edge(t1, 'b', t2, 'a', dace.Memlet.simple('interim', '0'))
    #     state.add_memlet_path(t2, mx, awrite, src_conn='b', memlet=dace.Memlet.simple('A', 'i'))

    #     self.assertGreater(sdfg.apply_transformations(MapFission), 0)

    #     dace.propagate_memlets_sdfg(sdfg)
    #     sdfg.validate()

    #     # Test
    #     A = np.random.rand(20)
    #     expected = A.copy()
    #     expected[10:] += 3
    #     sdfg(A=A)
    #     self.assertTrue(np.allclose(A, expected))

    # def test_offsets_array(self):
    #     sdfg = dace.SDFG('mapfission_offsets2')
    #     sdfg.add_array('A', [20], dace.float64)
    #     sdfg.add_array('interim', [1], dace.float64, transient=True)
    #     state = sdfg.add_state()
    #     me, mx = state.add_map('outer', dict(i='10:20'))

    #     t1 = state.add_tasklet('addone', {'a'}, {'b'}, 'b = a + 1')
    #     interim = state.add_access('interim')
    #     t2 = state.add_tasklet('addtwo', {'a'}, {'b'}, 'b = a + 2')

    #     aread = state.add_read('A')
    #     awrite = state.add_write('A')
    #     state.add_memlet_path(aread, me, t1, dst_conn='a', memlet=dace.Memlet.simple('A', 'i'))
    #     state.add_edge(t1, 'b', interim, None, dace.Memlet.simple('interim', '0'))
    #     state.add_edge(interim, None, t2, 'a', dace.Memlet.simple('interim', '0'))
    #     state.add_memlet_path(t2, mx, awrite, src_conn='b', memlet=dace.Memlet.simple('A', 'i'))

    #     self.assertGreater(sdfg.apply_transformations(MapFission), 0)

    #     dace.propagate_memlets_sdfg(sdfg)
    #     sdfg.validate()

    #     # Test
    #     A = np.random.rand(20)
    #     expected = A.copy()
    #     expected[10:] += 3
    #     sdfg(A=A)
    #     self.assertTrue(np.allclose(A, expected))

>>>>>>> 77e8b182
    # def test_mapfission_with_symbols(self):
    #     '''
    #     Tests MapFission in the case of a Map containing a NestedSDFG that is using some symbol from the top-level SDFG
    #     missing from the NestedSDFG's symbol mapping. Please note that this is an unusual case that is difficult to
    #     reproduce and ultimately unrelated to MapFission. Consider solving the underlying issue and then deleting this
    #     test and the corresponding (obsolete) code in MapFission.
    #     '''

    #     M, N = dace.symbol('M'), dace.symbol('N')

    #     sdfg = dace.SDFG('tasklet_code_with_symbols')
    #     sdfg.add_array('A', (M, N), dace.int32)
    #     sdfg.add_array('B', (M, N), dace.int32)

    #     state = sdfg.add_state('parent', is_start_state=True)
    #     me, mx = state.add_map('parent_map', {'i': '0:N'})

    #     nsdfg = dace.SDFG('nested_sdfg')
    #     nsdfg.add_scalar('inner_A', dace.int32)
    #     nsdfg.add_scalar('inner_B', dace.int32)

    #     nstate = nsdfg.add_state('child', is_start_state=True)
    #     na = nstate.add_access('inner_A')
    #     nb = nstate.add_access('inner_B')
    #     ta = nstate.add_tasklet('tasklet_A', {}, {'__out'}, '__out = M')
    #     tb = nstate.add_tasklet('tasklet_B', {}, {'__out'}, '__out = M')
    #     nstate.add_edge(ta, '__out', na, None, dace.Memlet.from_array('inner_A', nsdfg.arrays['inner_A']))
    #     nstate.add_edge(tb, '__out', nb, None, dace.Memlet.from_array('inner_B', nsdfg.arrays['inner_B']))

    #     a = state.add_access('A')
    #     b = state.add_access('B')
    #     t = nodes.NestedSDFG('child_sdfg', nsdfg, {}, {'inner_A', 'inner_B'}, {})
    #     nsdfg.parent = state
    #     nsdfg.parent_sdfg = sdfg
    #     nsdfg.parent_nsdfg_node = t
    #     state.add_node(t)
    #     state.add_nedge(me, t, dace.Memlet())
    #     state.add_memlet_path(t, mx, a, memlet=dace.Memlet('A[0, i]'), src_conn='inner_A')
    #     state.add_memlet_path(t, mx, b, memlet=dace.Memlet('B[0, i]'), src_conn='inner_B')

    #     num = sdfg.apply_transformations_repeated(MapFission)
    #     self.assertTrue(num == 1)

    #     A = np.ndarray((2, 10), dtype=np.int32)
    #     B = np.ndarray((2, 10), dtype=np.int32)
    #     sdfg(A=A, B=B, M=2, N=10)

    #     ref = np.full((10, ), fill_value=2, dtype=np.int32)

    #     self.assertTrue(np.array_equal(A[0], ref))
    #     self.assertTrue(np.array_equal(B[0], ref))

<<<<<<< HEAD
    # NOTE: This test does not pass because MapFission explicitly does not apply when the body consists of a single
    # component. Temporarily leaving the test commented out instead of deleting.
=======
>>>>>>> 77e8b182
    # def test_two_edges_through_map(self):
    #     '''
    #     Tests MapFission in the case of a Map with a component that has two inputs from a single data container. In such
    #     cases, using `fill_scope_connectors` will lead to broken Map connectors. The tests confirms that new code in the
    #     transformation manually adding the appropriate Map connectors works properly.
    #     '''

    #     N = dace.symbol('N')

    #     sdfg = dace.SDFG('two_edges_through_map')
    #     sdfg.add_array('A', (N, ), dace.int32)
    #     sdfg.add_array('B', (N, ), dace.int32)

    #     state = sdfg.add_state('parent', is_start_state=True)
    #     me, mx = state.add_map('parent_map', {'i': '0:N'})

    #     nsdfg = dace.SDFG('nested_sdfg')
    #     nsdfg.add_array('inner_A', (N, ), dace.int32)
    #     nsdfg.add_scalar('inner_B', dace.int32)

    #     nstate = nsdfg.add_state('child', is_start_state=True)
    #     na = nstate.add_access('inner_A')
    #     nb = nstate.add_access('inner_B')
    #     t = nstate.add_tasklet('tasklet', {'__in1', '__in2'}, {'__out'}, '__out = __in1 + __in2')
    #     nstate.add_edge(na, None, t, '__in1', dace.Memlet('inner_A[i]'))
    #     nstate.add_edge(na, None, t, '__in2', dace.Memlet('inner_A[N-i-1]'))
    #     nstate.add_edge(t, '__out', nb, None, dace.Memlet.from_array('inner_B', nsdfg.arrays['inner_B']))

    #     a = state.add_access('A')
    #     b = state.add_access('B')
    #     t = state.add_nested_sdfg(nsdfg, None, {'inner_A'}, {'inner_B'}, {'N': 'N', 'i': 'i'})
    #     state.add_memlet_path(a, me, t, memlet=dace.Memlet.from_array('A', sdfg.arrays['A']), dst_conn='inner_A')
    #     state.add_memlet_path(t, mx, b, memlet=dace.Memlet('B[i]'), src_conn='inner_B')

    #     num = sdfg.apply_transformations_repeated(MapFission)
    #     self.assertTrue(num == 1)

    #     A = np.arange(10, dtype=np.int32)
    #     B = np.ndarray((10, ), dtype=np.int32)
    #     sdfg(A=A, B=B, N=10)

    #     ref = np.full((10, ), fill_value=9, dtype=np.int32)

    #     self.assertTrue(np.array_equal(B, ref))

<<<<<<< HEAD
    def test_if_scope(self):

        @dace.program
        def map_with_if(A: dace.int32[10]):
            for i in dace.map[0:10]:
                if i < 5:
                    A[i] = 0
                else:
                    A[i] = 1

        ref = np.array([0] * 5 + [1] * 5, dtype=np.int32)

        sdfg = map_with_if.to_sdfg()
        val0 = np.ndarray((10, ), dtype=np.int32)
        sdfg(A=val0)
        self.assertTrue(np.array_equal(val0, ref))

        sdfg.apply_transformations_repeated(MapFission)

        val1 = np.ndarray((10, ), dtype=np.int32)
        sdfg(A=val1)
        self.assertTrue(np.array_equal(val1, ref))

    def test_if_scope_2(self):

        @dace.program
        def map_with_if_2(A: dace.int32[10]):
            for i in dace.map[0:10]:
                j = i < 5
                if j:
                    A[i] = 0
                else:
                    A[i] = 1

        ref = np.array([0] * 5 + [1] * 5, dtype=np.int32)
=======
    # def test_if_scope(self):

    #     @dace.program
    #     def map_with_if(A: dace.int32[10]):
    #         for i in dace.map[0:10]:
    #             if i < 5:
    #                 A[i] = 0
    #             else:
    #                 A[i] = 1

    #     ref = np.array([0] * 5 + [1] * 5, dtype=np.int32)

    #     sdfg = map_with_if.to_sdfg()
    #     val0 = np.ndarray((10, ), dtype=np.int32)
    #     sdfg(A=val0)
    #     self.assertTrue(np.array_equal(val0, ref))

    #     sdfg.apply_transformations_repeated(MapFission)

    #     val1 = np.ndarray((10, ), dtype=np.int32)
    #     sdfg(A=val1)
    #     self.assertTrue(np.array_equal(val1, ref))

    # def test_if_scope_2(self):

    #     @dace.program
    #     def map_with_if_2(A: dace.int32[10]):
    #         for i in dace.map[0:10]:
    #             j = i < 5
    #             if j:
    #                 A[i] = 0
    #             else:
    #                 A[i] = 1

    #     ref = np.array([0] * 5 + [1] * 5, dtype=np.int32)
>>>>>>> 77e8b182

    #     sdfg = map_with_if_2.to_sdfg()
    #     val0 = np.ndarray((10, ), dtype=np.int32)
    #     sdfg(A=val0)
    #     self.assertTrue(np.array_equal(val0, ref))

    #     sdfg.apply_transformations_repeated(MapFission)

    #     val1 = np.ndarray((10, ), dtype=np.int32)
    #     sdfg(A=val1)
    #     self.assertTrue(np.array_equal(val1, ref))
    
    # def test_array_copy_outside_scope(self):

    #     """
    #     This test checks for two issues occuring when MapFission applies on a NestedSDFG with a state-subgraph
    #     containing copies among AccessNodes. In such cases, these copies may end up outside the scope of the generated
    #     Maps (after MapFssion), potentially leading to the following errors:
    #     1. The memlet subset corresponding to a NestedSDFG connector (input/output) may have its dimensionality
    #     erroneously increased.
    #     2. The memlet subset corresponding to a NestedSDFG connector (input/output) may not be propagated even if it uses
    #     the Map's parameters.
    #     """

    #     sdfg = dace.SDFG('array_copy_outside_scope')
    #     iname, _ = sdfg.add_array('inp', (10,), dtype=dace.int32)
    #     oname, _ = sdfg.add_array('out', (10,), dtype=dace.int32)
        
    #     nsdfg = dace.SDFG('nested_sdfg')
    #     niname, nidesc = nsdfg.add_array('ninp', (1,), dtype=dace.int32)
    #     ntname, ntdesc = nsdfg.add_scalar('ntmp', dtype=dace.int32, transient=True)
    #     noname, nodesc = nsdfg.add_array('nout', (1,), dtype=dace.int32)

    #     nstate = nsdfg.add_state('nmain')
    #     ninode = nstate.add_access(niname)
    #     ntnode = nstate.add_access(ntname)
    #     nonode = nstate.add_access(noname)
    #     tasklet = nstate.add_tasklet('tasklet', {'__inp'}, {'__out'}, '__out = __inp + 1')
    #     nstate.add_edge(ninode, None, tasklet, '__inp', dace.Memlet.from_array(niname, nidesc))
    #     nstate.add_edge(tasklet, '__out', ntnode, None, dace.Memlet.from_array(ntname, ntdesc))
    #     nstate.add_nedge(ntnode, nonode, dace.Memlet.from_array(noname, nodesc))

    #     state = sdfg.add_state('main')
    #     inode = state.add_access(iname)
    #     onode = state.add_access(oname)
    #     me, mx = state.add_map('map', {'i': '0:10'})
    #     snode = state.add_nested_sdfg(nsdfg, None, {'ninp'}, {'nout'})
    #     state.add_memlet_path(inode, me, snode, memlet=dace.Memlet(data=iname, subset='i'), dst_conn='ninp')
    #     state.add_memlet_path(snode, mx, onode, memlet=dace.Memlet(data=oname, subset='i'), src_conn='nout')

    #     # Issue no. 1 will be caught by validation after MapFission
    #     sdfg.apply_transformations(MapFission)

    #     # Issue no. 2 will be caught by code-generation due to `i` existing in a memlet outside the Map's scope.
    #     A = np.arange(10, dtype=np.int32)
    #     B = np.empty((10,), dtype=np.int32)
    #     sdfg(inp=A, out=B)
    #     assert np.array_equal(A+1, B)
    
    def test_single_data_multiple_connectors(self):

        outer_sdfg = dace.SDFG('single_data_multiple_connectors')
        outer_sdfg.add_array('A', (2, 10), dtype=dace.int32)
        outer_sdfg.add_array('B', (2, 10), dtype=dace.int32)

        inner_sdfg = dace.SDFG('inner')
        inner_sdfg.add_array('A0', (10,), dtype=dace.int32)
        inner_sdfg.add_array('A1', (10,), dtype=dace.int32)
        inner_sdfg.add_array('B0', (10,), dtype=dace.int32)
        inner_sdfg.add_array('B1', (10,), dtype=dace.int32)

        inner_state = inner_sdfg.add_state('inner_state', is_start_state=True)

        inner_state.add_mapped_tasklet(name='plus',
                                       map_ranges={'j': '0:10'},
                                       inputs={'__a0': dace.Memlet(data='A0', subset='j'),
                                               '__a1': dace.Memlet(data='A1', subset='j')},
                                       outputs={'__b0': dace.Memlet(data='B0', subset='j')},
                                       code='__b0 = __a0 + __a1',
                                       external_edges=True)
        inner_state.add_mapped_tasklet(name='minus',
                                       map_ranges={'j': '0:10'},
                                       inputs={'__a0': dace.Memlet(data='A0', subset='j'),
                                               '__a1': dace.Memlet(data='A1', subset='j')},
                                       outputs={'__b1': dace.Memlet(data='B1', subset='j')},
                                       code='__b1 = __a0 - __a1',
                                    external_edges=True)

        outer_state = outer_sdfg.add_state('outer_state', is_start_state=True)

        a = outer_state.add_access('A')
        b = outer_state.add_access('B')

        me, mx = outer_state.add_map('map', {'i': '0:2'})
        inner_sdfg_node = outer_state.add_nested_sdfg(inner_sdfg, None, {'A0', 'A1'}, {'B0', 'B1'})

        outer_state.add_memlet_path(a, me, inner_sdfg_node, memlet=dace.Memlet(data='A', subset='0, 0:10'), dst_conn='A0')
        outer_state.add_memlet_path(a, me, inner_sdfg_node, memlet=dace.Memlet(data='A', subset='1, 0:10'), dst_conn='A1')
        outer_state.add_memlet_path(inner_sdfg_node, mx, b, memlet=dace.Memlet(data='B', subset='0, 0:10'), src_conn='B0')
        outer_state.add_memlet_path(inner_sdfg_node, mx, b, memlet=dace.Memlet(data='B', subset='1, 0:10'), src_conn='B1')

        sdutils.consolidate_edges(outer_sdfg)
        
        A = np.arange(20, dtype=np.int32).reshape((2, 10)).copy()
        ref = np.empty_like(A)
        ref_sdfg = copy.deepcopy(outer_sdfg)
        ref_sdfg.name = f"{ref_sdfg.name}_ref"
        ref_sdfg(A=A, B=ref)

        MapFission.apply_to(outer_sdfg, expr_index=1, map_entry=me, nested_sdfg=inner_sdfg_node)
        val = np.empty_like(A)
        outer_sdfg(A=A, B=val)

        assert np.array_equal(val, ref)

    def test_dependent_symbol(self):

        outer_sdfg = dace.SDFG('map_fission_with_dependent_symbol')

        outer_sdfg.add_symbol('fidx', dace.int32)
        outer_sdfg.add_symbol('lidx', dace.int32)

        outer_sdfg.add_array('A', (2, 10), dtype=dace.int32)
        outer_sdfg.add_array('B', (2, 10), dtype=dace.int32)

        inner_sdfg = dace.SDFG('inner')

        inner_sdfg.add_symbol('first', dace.int32)
        inner_sdfg.add_symbol('last', dace.int32)

        inner_sdfg.add_array('A0', (10,), dtype=dace.int32)
        inner_sdfg.add_array('A1', (10,), dtype=dace.int32)
        inner_sdfg.add_array('B0', (10,), dtype=dace.int32)
        inner_sdfg.add_array('B1', (10,), dtype=dace.int32)

        inner_state = inner_sdfg.add_state('inner_state', is_start_state=True)

        inner_state.add_mapped_tasklet(name='plus',
                                       map_ranges={'j': 'first:last'},
                                       inputs={'__a0': dace.Memlet(data='A0', subset='j'),
                                               '__a1': dace.Memlet(data='A1', subset='j')},
                                       outputs={'__b0': dace.Memlet(data='B0', subset='j')},
                                       code='__b0 = __a0 + __a1',
                                       external_edges=True)

        inner_sdfg2 = dace.SDFG('inner2')

        inner_sdfg2.add_symbol('first', dace.int32)
        inner_sdfg2.add_symbol('last', dace.int32)

        inner_sdfg2.add_array('A0', (10,), dtype=dace.int32)
        inner_sdfg2.add_array('A1', (10,), dtype=dace.int32)
        inner_sdfg2.add_array('B1', (10,), dtype=dace.int32)

        inner_state2 = inner_sdfg2.add_state('inner_state2', is_start_state=True)

        inner_state2.add_mapped_tasklet(name='minus',
                                        map_ranges={'j': 'first:last'},
                                        inputs={'__a0': dace.Memlet(data='A0', subset='j'),
                                                '__a1': dace.Memlet(data='A1', subset='j')},
                                        outputs={'__b1': dace.Memlet(data='B1', subset='j')},
                                        code='__b1 = __a0 - __a1',
                                        external_edges=True)
        
        nsdfg = inner_state.add_nested_sdfg(inner_sdfg2, None, {'A0', 'A1'}, {'B1'})
        a0 = inner_state.add_access('A0')
        a1 = inner_state.add_access('A1')
        b1 = inner_state.add_access('B1')

        inner_state.add_edge(a0, None, nsdfg, 'A0', dace.Memlet(data='A0', subset='0:10'))
        inner_state.add_edge(a1, None, nsdfg, 'A1', dace.Memlet(data='A1', subset='0:10'))
        inner_state.add_edge(nsdfg, 'B1', b1, None, dace.Memlet(data='B1', subset='0:10'))

        outer_state = outer_sdfg.add_state('outer_state', is_start_state=True)

        a = outer_state.add_access('A')
        b = outer_state.add_access('B')

        me, mx = outer_state.add_map('map', {'i': '0:2'})
        inner_sdfg_node = outer_state.add_nested_sdfg(inner_sdfg, None, {'A0', 'A1'}, {'B0', 'B1'},
                                                      symbol_mapping={'first': 'max(0, i - fidx)',
                                                                      'last': 'min(10, i + lidx)'})

        outer_state.add_memlet_path(a, me, inner_sdfg_node, memlet=dace.Memlet(data='A', subset='0, 0:10'), dst_conn='A0')
        outer_state.add_memlet_path(a, me, inner_sdfg_node, memlet=dace.Memlet(data='A', subset='1, 0:10'), dst_conn='A1')
        outer_state.add_memlet_path(inner_sdfg_node, mx, b, memlet=dace.Memlet(data='B', subset='0, 0:10'), src_conn='B0')
        outer_state.add_memlet_path(inner_sdfg_node, mx, b, memlet=dace.Memlet(data='B', subset='1, 0:10'), src_conn='B1')

        sdutils.consolidate_edges(outer_sdfg)
        A = np.arange(20, dtype=np.int32).reshape((2, 10)).copy()
        ref = np.zeros_like(A)
        ref_sdfg = copy.deepcopy(outer_sdfg)
        ref_sdfg.name = f"{ref_sdfg.name}_ref"
        ref_sdfg(A=A, B=ref, fidx=1, lidx=5)

        MapFission.apply_to(outer_sdfg, expr_index=1, map_entry=me, nested_sdfg=inner_sdfg_node)
        outer_sdfg.apply_transformations_repeated(InlineSDFG)
        val = np.zeros_like(A)
        outer_sdfg(A=A, B=val, fidx=1, lidx=5)

        assert np.array_equal(val, ref)



if __name__ == '__main__':
    unittest.main()<|MERGE_RESOLUTION|>--- conflicted
+++ resolved
@@ -62,20 +62,6 @@
 
 class MapFissionTest(unittest.TestCase):
 
-<<<<<<< HEAD
-    def test_subgraph(self):
-        A, expected = config()
-        B = np.random.rand(2)
-
-        graph = mapfission_sdfg()
-        self.assertGreater(graph.apply_transformations(MapFission), 0)
-        graph(A=A, B=B)
-
-        self.assertTrue(np.allclose(B, expected))
-
-    # NOTE: This test does not pass because MapFission explicitly does not apply when the body consists of a single
-    # component. Temporarily leaving the test commented out instead of deleting.
-=======
     # def test_subgraph(self):
     #     A, expected = config()
     #     B = np.random.rand(2)
@@ -86,7 +72,6 @@
 
     #     self.assertTrue(np.allclose(B, expected))
 
->>>>>>> 77e8b182
     # def test_nested_sdfg(self):
     #     A, expected = config()
     #     B = np.random.rand(2)
@@ -101,93 +86,6 @@
     #     graph(A=A, B=B)
     #     self.assertTrue(np.allclose(B, expected))
 
-<<<<<<< HEAD
-    def test_nested_transient(self):
-        """ Test nested SDFGs with transients. """
-
-        # Inner SDFG
-        nsdfg = dace.SDFG('nested')
-        nsdfg.add_array('a', [1], dace.float64)
-        nsdfg.add_array('b', [1], dace.float64)
-        nsdfg.add_transient('t', [1], dace.float64)
-
-        # a->t state
-        nstate = nsdfg.add_state()
-        irnode = nstate.add_read('a')
-        task = nstate.add_tasklet('t1', {'inp'}, {'out'}, 'out = 2*inp')
-        iwnode = nstate.add_write('t')
-        nstate.add_edge(irnode, None, task, 'inp', dace.Memlet.simple('a', '0'))
-        nstate.add_edge(task, 'out', iwnode, None, dace.Memlet.simple('t', '0'))
-
-        # t->a state
-        first_state = nstate
-        nstate = nsdfg.add_state()
-        irnode = nstate.add_read('t')
-        task = nstate.add_tasklet('t2', {'inp'}, {'out'}, 'out = 3*inp')
-        iwnode = nstate.add_write('b')
-        nstate.add_edge(irnode, None, task, 'inp', dace.Memlet.simple('t', '0'))
-        nstate.add_edge(task, 'out', iwnode, None, dace.Memlet.simple('b', '0'))
-
-        nsdfg.add_edge(first_state, nstate, dace.InterstateEdge())
-
-        # Outer SDFG
-        sdfg = dace.SDFG('nested_transient_fission')
-        sdfg.add_array('A', [2], dace.float64)
-        state = sdfg.add_state()
-        rnode = state.add_read('A')
-        wnode = state.add_write('A')
-        me, mx = state.add_map('outer', dict(i='0:2'))
-        nsdfg_node = state.add_nested_sdfg(nsdfg, None, {'a'}, {'b'})
-        state.add_memlet_path(rnode, me, nsdfg_node, dst_conn='a', memlet=dace.Memlet.simple('A', 'i'))
-        state.add_memlet_path(nsdfg_node, mx, wnode, src_conn='b', memlet=dace.Memlet.simple('A', 'i'))
-
-        self.assertGreater(sdfg.apply_transformations_repeated(MapFission), 0)
-
-        # Test
-        A = np.random.rand(2)
-        expected = A * 6
-        sdfg(A=A)
-        self.assertTrue(np.allclose(A, expected))
-
-    def test_inputs_outputs(self):
-        """
-        Test subgraphs where the computation modules that are in the middle
-        connect to the outside.
-        """
-
-        sdfg = dace.SDFG('inputs_outputs_fission')
-        sdfg.add_array('in1', [2], dace.float64)
-        sdfg.add_array('in2', [2], dace.float64)
-        sdfg.add_scalar('tmp', dace.float64, transient=True)
-        sdfg.add_array('out1', [2], dace.float64)
-        sdfg.add_array('out2', [2], dace.float64)
-        state = sdfg.add_state()
-        in1 = state.add_read('in1')
-        in2 = state.add_read('in2')
-        out1 = state.add_write('out1')
-        out2 = state.add_write('out2')
-        me, mx = state.add_map('outer', dict(i='0:2'))
-        t1 = state.add_tasklet('t1', {'i1'}, {'o1', 'o2'}, 'o1 = i1 * 2; o2 = i1 * 5')
-        t2 = state.add_tasklet('t2', {'i1', 'i2'}, {'o1'}, 'o1 = i1 * i2')
-        state.add_memlet_path(in1, me, t1, dst_conn='i1', memlet=dace.Memlet.simple('in1', 'i'))
-        state.add_memlet_path(in2, me, t2, dst_conn='i2', memlet=dace.Memlet.simple('in2', 'i'))
-        state.add_edge(t1, 'o1', t2, 'i1', dace.Memlet.simple('tmp', '0'))
-        state.add_memlet_path(t2, mx, out1, src_conn='o1', memlet=dace.Memlet.simple('out1', 'i'))
-        state.add_memlet_path(t1, mx, out2, src_conn='o2', memlet=dace.Memlet.simple('out2', 'i'))
-
-        self.assertGreater(sdfg.apply_transformations(MapFission), 0)
-
-        # Test
-        A, B, C, D = tuple(np.random.rand(2) for _ in range(4))
-        expected_C = (A * 2) * B
-        expected_D = A * 5
-        sdfg(in1=A, in2=B, out1=C, out2=D)
-        self.assertTrue(np.allclose(C, expected_C))
-        self.assertTrue(np.allclose(D, expected_D))
-
-    # NOTE: This test does not pass because MapFission explicitly does not apply when the body consists of a single
-    # component. Temporarily leaving the test commented out instead of deleting.
-=======
     # def test_nested_transient(self):
     #     """ Test nested SDFGs with transients. """
 
@@ -227,13 +125,21 @@
     #     state.add_memlet_path(rnode, me, nsdfg_node, dst_conn='a', memlet=dace.Memlet.simple('A', 'i'))
     #     state.add_memlet_path(nsdfg_node, mx, wnode, src_conn='b', memlet=dace.Memlet.simple('A', 'i'))
 
-    #     self.assertGreater(sdfg.apply_transformations_repeated(MapFission), 0)
-
-    #     # Test
-    #     A = np.random.rand(2)
-    #     expected = A * 6
-    #     sdfg(A=A)
-    #     self.assertTrue(np.allclose(A, expected))
+    # NOTE: This test does not pass because MapFission explicitly does not apply when the body consists of a single
+    # component. Temporarily leaving the test commented out instead of deleting.
+    # def test_nested_sdfg(self):
+    #     A, expected = config()
+    #     B = np.random.rand(2)
+
+    #     # Nest the subgraph within the outer map, then apply transformation
+    #     graph = mapfission_sdfg()
+    #     state = graph.nodes()[0]
+    #     topmap = next(node for node in state.nodes() if isinstance(node, nodes.MapEntry) and node.label == 'outer')
+    #     subgraph = state.scope_subgraph(topmap, include_entry=False, include_exit=False)
+    #     nest_state_subgraph(graph, state, subgraph)
+    #     self.assertGreater(graph.apply_transformations(MapFission), 0)
+    #     graph(A=A, B=B)
+    #     self.assertTrue(np.allclose(B, expected))
 
     # def test_inputs_outputs(self):
     #     """
@@ -271,7 +177,6 @@
     #     self.assertTrue(np.allclose(C, expected_C))
     #     self.assertTrue(np.allclose(D, expected_D))
 
->>>>>>> 77e8b182
     # def test_multidim(self):
     #     sdfg = dace.SDFG('mapfission_multidim')
     #     sdfg.add_array('A', [2, 3], dace.float64)
@@ -297,68 +202,6 @@
     #     sdfg(A=A)
     #     self.assertTrue(np.allclose(A, np.zeros_like(A)))
 
-<<<<<<< HEAD
-    def test_offsets(self):
-        sdfg = dace.SDFG('mapfission_offsets')
-        sdfg.add_array('A', [20], dace.float64)
-        sdfg.add_scalar('interim', dace.float64, transient=True)
-        state = sdfg.add_state()
-        me, mx = state.add_map('outer', dict(i='10:20'))
-
-        t1 = state.add_tasklet('addone', {'a'}, {'b'}, 'b = a + 1')
-        t2 = state.add_tasklet('addtwo', {'a'}, {'b'}, 'b = a + 2')
-
-        aread = state.add_read('A')
-        awrite = state.add_write('A')
-        state.add_memlet_path(aread, me, t1, dst_conn='a', memlet=dace.Memlet.simple('A', 'i'))
-        state.add_edge(t1, 'b', t2, 'a', dace.Memlet.simple('interim', '0'))
-        state.add_memlet_path(t2, mx, awrite, src_conn='b', memlet=dace.Memlet.simple('A', 'i'))
-
-        self.assertGreater(sdfg.apply_transformations(MapFission), 0)
-
-        dace.propagate_memlets_sdfg(sdfg)
-        sdfg.validate()
-
-        # Test
-        A = np.random.rand(20)
-        expected = A.copy()
-        expected[10:] += 3
-        sdfg(A=A)
-        self.assertTrue(np.allclose(A, expected))
-
-    def test_offsets_array(self):
-        sdfg = dace.SDFG('mapfission_offsets2')
-        sdfg.add_array('A', [20], dace.float64)
-        sdfg.add_array('interim', [1], dace.float64, transient=True)
-        state = sdfg.add_state()
-        me, mx = state.add_map('outer', dict(i='10:20'))
-
-        t1 = state.add_tasklet('addone', {'a'}, {'b'}, 'b = a + 1')
-        interim = state.add_access('interim')
-        t2 = state.add_tasklet('addtwo', {'a'}, {'b'}, 'b = a + 2')
-
-        aread = state.add_read('A')
-        awrite = state.add_write('A')
-        state.add_memlet_path(aread, me, t1, dst_conn='a', memlet=dace.Memlet.simple('A', 'i'))
-        state.add_edge(t1, 'b', interim, None, dace.Memlet.simple('interim', '0'))
-        state.add_edge(interim, None, t2, 'a', dace.Memlet.simple('interim', '0'))
-        state.add_memlet_path(t2, mx, awrite, src_conn='b', memlet=dace.Memlet.simple('A', 'i'))
-
-        self.assertGreater(sdfg.apply_transformations(MapFission), 0)
-
-        dace.propagate_memlets_sdfg(sdfg)
-        sdfg.validate()
-
-        # Test
-        A = np.random.rand(20)
-        expected = A.copy()
-        expected[10:] += 3
-        sdfg(A=A)
-        self.assertTrue(np.allclose(A, expected))
-
-    # NOTE: This test does not pass because MapFission explicitly does not apply when the body consists of a single
-    # component. Temporarily leaving the test commented out instead of deleting.
-=======
     # def test_offsets(self):
     #     sdfg = dace.SDFG('mapfission_offsets')
     #     sdfg.add_array('A', [20], dace.float64)
@@ -375,6 +218,40 @@
     #     state.add_edge(t1, 'b', t2, 'a', dace.Memlet.simple('interim', '0'))
     #     state.add_memlet_path(t2, mx, awrite, src_conn='b', memlet=dace.Memlet.simple('A', 'i'))
 
+    # NOTE: This test does not pass because MapFission explicitly does not apply when the body consists of a single
+    # component. Temporarily leaving the test commented out instead of deleting.
+    # def test_multidim(self):
+    #     sdfg = dace.SDFG('mapfission_multidim')
+    #     sdfg.add_array('A', [2, 3], dace.float64)
+    #     state = sdfg.add_state()
+    #     me, mx = state.add_map('outer', dict(i='0:2', j='0:3'))
+
+    #     nsdfg = dace.SDFG('nested')
+    #     nsdfg.add_array('a', [1], dace.float64)
+    #     nstate = nsdfg.add_state()
+    #     t = nstate.add_tasklet('reset', {}, {'out'}, 'out = 0')
+    #     a = nstate.add_write('a')
+    #     nstate.add_edge(t, 'out', a, None, dace.Memlet.simple('a', '0'))
+    #     nsdfg_node = state.add_nested_sdfg(nsdfg, None, {}, {'a'})
+
+    #     state.add_edge(me, None, nsdfg_node, None, dace.Memlet())
+    #     anode = state.add_write('A')
+    #     state.add_memlet_path(nsdfg_node, mx, anode, src_conn='a', memlet=dace.Memlet.simple('A', 'i,j'))
+
+    #     self.assertGreater(sdfg.apply_transformations_repeated(MapFission), 0)
+
+    #     # Test
+    #     A = np.random.rand(2, 3)
+    #     sdfg(A=A)
+    #     self.assertTrue(np.allclose(A, np.zeros_like(A)))
+
+    #     aread = state.add_read('A')
+    #     awrite = state.add_write('A')
+    #     state.add_memlet_path(aread, me, t1, dst_conn='a', memlet=dace.Memlet.simple('A', 'i'))
+    #     state.add_edge(t1, 'b', interim, None, dace.Memlet.simple('interim', '0'))
+    #     state.add_edge(interim, None, t2, 'a', dace.Memlet.simple('interim', '0'))
+    #     state.add_memlet_path(t2, mx, awrite, src_conn='b', memlet=dace.Memlet.simple('A', 'i'))
+
     #     self.assertGreater(sdfg.apply_transformations(MapFission), 0)
 
     #     dace.propagate_memlets_sdfg(sdfg)
@@ -387,37 +264,6 @@
     #     sdfg(A=A)
     #     self.assertTrue(np.allclose(A, expected))
 
-    # def test_offsets_array(self):
-    #     sdfg = dace.SDFG('mapfission_offsets2')
-    #     sdfg.add_array('A', [20], dace.float64)
-    #     sdfg.add_array('interim', [1], dace.float64, transient=True)
-    #     state = sdfg.add_state()
-    #     me, mx = state.add_map('outer', dict(i='10:20'))
-
-    #     t1 = state.add_tasklet('addone', {'a'}, {'b'}, 'b = a + 1')
-    #     interim = state.add_access('interim')
-    #     t2 = state.add_tasklet('addtwo', {'a'}, {'b'}, 'b = a + 2')
-
-    #     aread = state.add_read('A')
-    #     awrite = state.add_write('A')
-    #     state.add_memlet_path(aread, me, t1, dst_conn='a', memlet=dace.Memlet.simple('A', 'i'))
-    #     state.add_edge(t1, 'b', interim, None, dace.Memlet.simple('interim', '0'))
-    #     state.add_edge(interim, None, t2, 'a', dace.Memlet.simple('interim', '0'))
-    #     state.add_memlet_path(t2, mx, awrite, src_conn='b', memlet=dace.Memlet.simple('A', 'i'))
-
-    #     self.assertGreater(sdfg.apply_transformations(MapFission), 0)
-
-    #     dace.propagate_memlets_sdfg(sdfg)
-    #     sdfg.validate()
-
-    #     # Test
-    #     A = np.random.rand(20)
-    #     expected = A.copy()
-    #     expected[10:] += 3
-    #     sdfg(A=A)
-    #     self.assertTrue(np.allclose(A, expected))
-
->>>>>>> 77e8b182
     # def test_mapfission_with_symbols(self):
     #     '''
     #     Tests MapFission in the case of a Map containing a NestedSDFG that is using some symbol from the top-level SDFG
@@ -461,6 +307,51 @@
     #     num = sdfg.apply_transformations_repeated(MapFission)
     #     self.assertTrue(num == 1)
 
+    # NOTE: This test does not pass because MapFission explicitly does not apply when the body consists of a single
+    # component. Temporarily leaving the test commented out instead of deleting.
+    # def test_mapfission_with_symbols(self):
+    #     '''
+    #     Tests MapFission in the case of a Map containing a NestedSDFG that is using some symbol from the top-level SDFG
+    #     missing from the NestedSDFG's symbol mapping. Please note that this is an unusual case that is difficult to
+    #     reproduce and ultimately unrelated to MapFission. Consider solving the underlying issue and then deleting this
+    #     test and the corresponding (obsolete) code in MapFission.
+    #     '''
+
+    #     M, N = dace.symbol('M'), dace.symbol('N')
+
+    #     sdfg = dace.SDFG('tasklet_code_with_symbols')
+    #     sdfg.add_array('A', (M, N), dace.int32)
+    #     sdfg.add_array('B', (M, N), dace.int32)
+
+    #     state = sdfg.add_state('parent', is_start_state=True)
+    #     me, mx = state.add_map('parent_map', {'i': '0:N'})
+
+    #     nsdfg = dace.SDFG('nested_sdfg')
+    #     nsdfg.add_scalar('inner_A', dace.int32)
+    #     nsdfg.add_scalar('inner_B', dace.int32)
+
+    #     nstate = nsdfg.add_state('child', is_start_state=True)
+    #     na = nstate.add_access('inner_A')
+    #     nb = nstate.add_access('inner_B')
+    #     ta = nstate.add_tasklet('tasklet_A', {}, {'__out'}, '__out = M')
+    #     tb = nstate.add_tasklet('tasklet_B', {}, {'__out'}, '__out = M')
+    #     nstate.add_edge(ta, '__out', na, None, dace.Memlet.from_array('inner_A', nsdfg.arrays['inner_A']))
+    #     nstate.add_edge(tb, '__out', nb, None, dace.Memlet.from_array('inner_B', nsdfg.arrays['inner_B']))
+
+    #     a = state.add_access('A')
+    #     b = state.add_access('B')
+    #     t = nodes.NestedSDFG('child_sdfg', nsdfg, {}, {'inner_A', 'inner_B'}, {})
+    #     nsdfg.parent = state
+    #     nsdfg.parent_sdfg = sdfg
+    #     nsdfg.parent_nsdfg_node = t
+    #     state.add_node(t)
+    #     state.add_nedge(me, t, dace.Memlet())
+    #     state.add_memlet_path(t, mx, a, memlet=dace.Memlet('A[0, i]'), src_conn='inner_A')
+    #     state.add_memlet_path(t, mx, b, memlet=dace.Memlet('B[0, i]'), src_conn='inner_B')
+
+    #     num = sdfg.apply_transformations_repeated(MapFission)
+    #     self.assertTrue(num == 1)
+
     #     A = np.ndarray((2, 10), dtype=np.int32)
     #     B = np.ndarray((2, 10), dtype=np.int32)
     #     sdfg(A=A, B=B, M=2, N=10)
@@ -470,11 +361,8 @@
     #     self.assertTrue(np.array_equal(A[0], ref))
     #     self.assertTrue(np.array_equal(B[0], ref))
 
-<<<<<<< HEAD
     # NOTE: This test does not pass because MapFission explicitly does not apply when the body consists of a single
     # component. Temporarily leaving the test commented out instead of deleting.
-=======
->>>>>>> 77e8b182
     # def test_two_edges_through_map(self):
     #     '''
     #     Tests MapFission in the case of a Map with a component that has two inputs from a single data container. In such
@@ -520,79 +408,7 @@
 
     #     self.assertTrue(np.array_equal(B, ref))
 
-<<<<<<< HEAD
-    def test_if_scope(self):
-
-        @dace.program
-        def map_with_if(A: dace.int32[10]):
-            for i in dace.map[0:10]:
-                if i < 5:
-                    A[i] = 0
-                else:
-                    A[i] = 1
-
-        ref = np.array([0] * 5 + [1] * 5, dtype=np.int32)
-
-        sdfg = map_with_if.to_sdfg()
-        val0 = np.ndarray((10, ), dtype=np.int32)
-        sdfg(A=val0)
-        self.assertTrue(np.array_equal(val0, ref))
-
-        sdfg.apply_transformations_repeated(MapFission)
-
-        val1 = np.ndarray((10, ), dtype=np.int32)
-        sdfg(A=val1)
-        self.assertTrue(np.array_equal(val1, ref))
-
-    def test_if_scope_2(self):
-
-        @dace.program
-        def map_with_if_2(A: dace.int32[10]):
-            for i in dace.map[0:10]:
-                j = i < 5
-                if j:
-                    A[i] = 0
-                else:
-                    A[i] = 1
-
-        ref = np.array([0] * 5 + [1] * 5, dtype=np.int32)
-=======
-    # def test_if_scope(self):
-
-    #     @dace.program
-    #     def map_with_if(A: dace.int32[10]):
-    #         for i in dace.map[0:10]:
-    #             if i < 5:
-    #                 A[i] = 0
-    #             else:
-    #                 A[i] = 1
-
     #     ref = np.array([0] * 5 + [1] * 5, dtype=np.int32)
-
-    #     sdfg = map_with_if.to_sdfg()
-    #     val0 = np.ndarray((10, ), dtype=np.int32)
-    #     sdfg(A=val0)
-    #     self.assertTrue(np.array_equal(val0, ref))
-
-    #     sdfg.apply_transformations_repeated(MapFission)
-
-    #     val1 = np.ndarray((10, ), dtype=np.int32)
-    #     sdfg(A=val1)
-    #     self.assertTrue(np.array_equal(val1, ref))
-
-    # def test_if_scope_2(self):
-
-    #     @dace.program
-    #     def map_with_if_2(A: dace.int32[10]):
-    #         for i in dace.map[0:10]:
-    #             j = i < 5
-    #             if j:
-    #                 A[i] = 0
-    #             else:
-    #                 A[i] = 1
-
-    #     ref = np.array([0] * 5 + [1] * 5, dtype=np.int32)
->>>>>>> 77e8b182
 
     #     sdfg = map_with_if_2.to_sdfg()
     #     val0 = np.ndarray((10, ), dtype=np.int32)
