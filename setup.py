# Copyright 2019-2021 ETH Zurich and the DaCe authors. All rights reserved.
import glob
import os
import shutil
import subprocess

from setuptools import find_packages, setup

# Find runtime and external library files by obtaining the module path and
# trimming the absolute path of the resulting files.
dace_path = os.path.dirname(os.path.abspath(__file__)) + '/dace/'
runtime_files = [f[len(dace_path):] for f in glob.glob(dace_path + 'runtime/include/**/*', recursive=True)]
library_files = [f[len(dace_path):] for f in glob.glob(dace_path + 'libraries/**/include/**/*', recursive=True)]
cmake_files = [f[len(dace_path):] for f in glob.glob(dace_path + 'codegen/**/*.cmake', recursive=True)]
viewer_files = [
    f[len(dace_path):] for f in (glob.glob(dace_path + 'viewer/webclient/dist/*.js', recursive=True) +
                                 glob.glob(dace_path + 'viewer/webclient/external_libs/**/*', recursive=True) +
                                 glob.glob(dace_path + 'viewer/webclient/*.css', recursive=True) +
                                 glob.glob(dace_path + 'viewer/webclient/*.html', recursive=True) +
                                 glob.glob(dace_path + 'viewer/templates/**/*', recursive=True) +
                                 glob.glob(dace_path + 'viewer/**/LICENSE', recursive=True))
]
cub_files = [f[len(dace_path):] for f in glob.glob(dace_path + 'external/cub/cub/**/*', recursive=True)
             ] + [dace_path + 'external/cub/LICENSE.TXT']
hlslib_files = [f[len(dace_path):] for f in glob.glob(dace_path + 'external/hlslib/cmake/**/*', recursive=True)] + [
    f[len(dace_path):] for f in glob.glob(dace_path + 'external/hlslib/include/**/*', recursive=True)
] + [dace_path + 'external/hlslib/LICENSE.md']
rtllib_files = [f[len(dace_path):] for f in glob.glob(dace_path + 'external/rtllib/cmake/**/*', recursive=True)] + [
    f[len(dace_path):] for f in glob.glob(dace_path + 'external/rtllib/templates/**/*', recursive=True)
]

# See if CMake is available and if not, install as a dependency
cmake_requires = ['scikit-build', 'cmake']
try:
    cmake_path = shutil.which('cmake')
    if cmake_path:
        # CMake is available, check version
        output = subprocess.check_output([cmake_path, '--version']).decode('utf-8')
        cmake_version = tuple(int(t) for t in output.splitlines()[0].split(' ')[-1].split('.'))
        # If version meets minimum requirements, CMake is not necessary
        if cmake_version >= (3, 15):
            cmake_requires = []
except (subprocess.CalledProcessError, OSError, IndexError, ValueError):
    # Any failure in getting the CMake version counts as "not found"
    pass

with open("README.md", "r") as fp:
    long_description = fp.read()

with open(os.path.join(dace_path, "version.py"), "r") as fp:
    version = fp.read().strip().split(' ')[-1][1:-1]

setup(name='dace',
      version=version,
      url='https://github.com/spcl/dace',
      author='SPCL @ ETH Zurich',
      author_email='talbn@inf.ethz.ch',
      description='Data-Centric Parallel Programming Framework',
      long_description=long_description,
      long_description_content_type='text/markdown',
      classifiers=[
          "Programming Language :: Python :: 3",
          "License :: OSI Approved :: BSD License",
          "Operating System :: OS Independent",
      ],
      python_requires='>=3.6, <3.11',
      packages=find_packages(exclude=["*.tests", "*.tests.*", "tests.*", "tests"]),
      package_data={
          '': [
              '*.yml', 'codegen/CMakeLists.txt', 'codegen/tools/*.cpp', 'external/moodycamel/*.h',
              'external/moodycamel/LICENSE.md', 'codegen/Xilinx_HLS.tcl.in'
          ] + runtime_files + cub_files + viewer_files + hlslib_files + library_files + rtllib_files + cmake_files
      },
      include_package_data=True,
      install_requires=[
          'numpy', 'networkx >= 2.5', 'astunparse', 'sympy<=1.9', 'pyyaml', 'ply', 'websockets', 'requests', 'flask',
<<<<<<< HEAD
          'scikit-build', 'cmake', 'aenum', 'dataclasses; python_version < "3.7"', 'dill',
          'pyreadline;platform_system=="Windows"', 'typing-compat; python_version < "3.8"', 'opt_einsum'
      ],
=======
          'aenum >= 3.1', 'dataclasses; python_version < "3.7"', 'dill', 'pyreadline;platform_system=="Windows"',
          'typing-compat; python_version < "3.8"'
      ] + cmake_requires,
>>>>>>> 04c002b9
      extras_require={
          'testing': ['coverage', 'pytest-cov', 'scipy', 'absl-py', 'pymlir', 'click'],
          'docs': ['jinja2<3.1.0']
      },
      entry_points={
          'console_scripts': [
              'dacelab = dace.cli.dacelab:main',
              'sdfv = dace.cli.sdfv:main',
              'sdfgcc = dace.cli.sdfgcc:main',
              'sdprof = dace.cli.sdprof:main',
          ],
      })<|MERGE_RESOLUTION|>--- conflicted
+++ resolved
@@ -74,15 +74,9 @@
       include_package_data=True,
       install_requires=[
           'numpy', 'networkx >= 2.5', 'astunparse', 'sympy<=1.9', 'pyyaml', 'ply', 'websockets', 'requests', 'flask',
-<<<<<<< HEAD
-          'scikit-build', 'cmake', 'aenum', 'dataclasses; python_version < "3.7"', 'dill',
-          'pyreadline;platform_system=="Windows"', 'typing-compat; python_version < "3.8"', 'opt_einsum'
-      ],
-=======
           'aenum >= 3.1', 'dataclasses; python_version < "3.7"', 'dill', 'pyreadline;platform_system=="Windows"',
-          'typing-compat; python_version < "3.8"'
+          'typing-compat; python_version < "3.8"', 'opt_einsum'
       ] + cmake_requires,
->>>>>>> 04c002b9
       extras_require={
           'testing': ['coverage', 'pytest-cov', 'scipy', 'absl-py', 'pymlir', 'click'],
           'docs': ['jinja2<3.1.0']
